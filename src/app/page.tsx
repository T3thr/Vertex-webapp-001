// src/app/page.tsx
// หน้านี้เป็น Server Component โดยสมบูรณ์ การดึงข้อมูลเกิดขึ้นบนเซิร์ฟเวอร์
// Next.js App Router ทำให้ Server Components เป็น SSR โดยอัตโนมัติ
// ปรับปรุงเพื่อความเร็วสูงสุดและไม่มี loading flickering

import { Suspense } from 'react';
import { NovelCard, NovelCardData } from "@/components/NovelCard";
import { ImageSlider, SlideData as SliderSlideData } from "@/components/ImageSlider";
import { NovelRowNavButton } from "@/components/NovelRowNavigation";
import {
  TrendingUp,
  CheckCircle,
  Clock,
  BookOpen,
  BadgePercent,
  ArrowRightCircle,
} from "lucide-react";
import { Metadata } from 'next';
import Link from "next/link";

export const metadata: Metadata = {
  title: 'DivWy | คลังเรื่องราววิชวลโนเวลที่จะทำให้คุณติดงอมแงม',
  description: 'ค้นพบและสร้างสรรค์เรื่องราวในรูปแบบที่คุณชื่นชอบ ไม่ว่าจะเป็นนิยายแชท นิยายภาพ หรือวิชวลโนเวลแบบอินเทอร์แอคทีฟ ที่ DivWy',
}

const API_URL = process.env.NEXT_PUBLIC_API_URL || "http://localhost:3000";
const NOVELS_PER_SECTION = 8; // เพิ่มจำนวนเนื่องจาก card เล็กลง

interface SectionConfig {
  key: string;
  title: string;
  description?: string;
  icon: React.ReactNode;
  filter: string;
  novelType?: string;
  viewAllLink: string;
  headerImageUrl?: string; // ✅ [เพิ่มใหม่] รองรับรูปภาพ header
}

interface SectionData {
  config: SectionConfig;
  novels: NovelCardData[];
  showViewAllButton: boolean;
}

// ฟังก์ชันดึงข้อมูลเดียว สำหรับ section เดียว (ใช้สำหรับ parallel fetching)
async function fetchSectionData(config: SectionConfig): Promise<SectionData> {
  try {
    const params = new URLSearchParams({
      limit: NOVELS_PER_SECTION.toString(),
      filter: config.filter,
    });
    if (config.novelType) {
      params.append("novelType", config.novelType);
    }

    const url = `${API_URL}/api/novels?${params.toString()}`;
    console.log(`📞 [HomePage Server] Fetching ${config.key} from: ${url}`);

    // ปรับปรุง: ใช้ timeout และ signal เพื่อป้องกัน hanging requests
    const controller = new AbortController();
    const timeoutId = setTimeout(() => controller.abort(), 10000); // 10 วินาที timeout

    const res = await fetch(url, { 
      next: { revalidate: 600 }, // เพิ่ม cache เป็น 10 นาที
      headers: {
        'Content-Type': 'application/json',
      },
      signal: controller.signal
    });

    clearTimeout(timeoutId);

    if (!res.ok) {
      console.error(`❌ [HomePage Server] Failed to fetch ${config.key} (HTTP ${res.status})`);
      return {
        config,
        novels: [],
        showViewAllButton: false
      };
    }

    const data = await res.json();
    const fetchedNovels = Array.isArray(data.novels) ? data.novels : [];
    console.log(`✅ [HomePage Server] Received ${fetchedNovels.length} novels for ${config.key}`);
    
    return {
      config,
      novels: fetchedNovels,
      showViewAllButton: fetchedNovels.length === NOVELS_PER_SECTION
    };
  } catch (error: any) {
    if (error.name === 'AbortError') {
      console.error(`⏰ [HomePage Server] Request timeout for ${config.key}`);
    } else {
      console.error(`❌ [HomePage Server] Error fetching ${config.key}:`, error.message);
    }
    return {
      config,
      novels: [],
      showViewAllButton: false
    };
  }
}

// ปรับปรุงฟังก์ชันดึงข้อมูลให้รองรับ timeout และ error handling ที่ดีขึ้น
async function getAllNovelsData(sectionsConfig: SectionConfig[]): Promise<SectionData[]> {
  console.log('🚀 [HomePage Server] Starting parallel fetch for all sections');
  
  // ใช้ Promise.allSettled แทน Promise.all เพื่อไม่ให้ section หนึ่งล้มเหลวทำให้ทั้งหมดล้มเหลว
  const results = await Promise.allSettled(
    sectionsConfig.map(config => fetchSectionData(config))
  );

  const sectionsData = results.map((result, index) => {
    if (result.status === 'fulfilled') {
      return result.value;
    } else {
      console.error(`❌ [HomePage Server] Section ${sectionsConfig[index].key} failed:`, result.reason);
      return {
        config: sectionsConfig[index],
        novels: [],
        showViewAllButton: false
      };
    }
  });

  console.log('✅ [HomePage Server] All sections processed (some may have failed gracefully)');
  return sectionsData;
}

// ✅ [เพิ่มใหม่] Component สำหรับ Section Header ที่รองรับรูปภาพ
function SectionHeader({ config }: { config: SectionConfig }) {
  const hasImage = config.headerImageUrl;
  
  return (
    <div 
      className={`section-header ${hasImage ? 'section-header-with-image' : ''} smooth-appear`}
      style={hasImage ? { backgroundImage: `url(${config.headerImageUrl})` } : {}}
    >
      {hasImage && <div className="section-header-overlay" />}
      <div className={hasImage ? 'section-header-content' : 'py-2'}>
        <div className="flex items-center gap-2.5 md:gap-3">
          <div className="text-primary bg-primary/10 p-2 sm:p-2.5 rounded-md shadow-sm flex items-center justify-center">
            {config.icon}
          </div>
          <div>
            <h2 className="text-lg sm:text-xl font-bold text-foreground">{config.title}</h2>
            {config.description && (
              <p className="text-xs sm:text-sm text-muted-foreground mt-0.5">{config.description}</p>
            )}
          </div>
        </div>
      </div>
    </div>
  );
}

function SectionTitle({ icon, title, description }: { icon: React.ReactNode; title: string; description?: string }) {
  return (
    <div className="flex items-center gap-2.5 md:gap-3">
      <div className="text-primary bg-primary/10 p-2 sm:p-2.5 rounded-md shadow-sm flex items-center justify-center">
        {icon}
      </div>
      <div>
        <h2 className="text-lg sm:text-xl font-bold text-foreground">{title}</h2>
        {description && <p className="text-xs sm:text-sm text-muted-foreground mt-0.5">{description}</p>}
      </div>
    </div>
  );
}

// ปรับปรุง: เพิ่ม minimal skeleton loader สำหรับ Suspense
function SectionSkeleton() {
  return (
    <section className="mb-6 md:mb-10">
      <div className="flex justify-between items-center mb-2.5 md:mb-3">
        <div className="flex items-center gap-2.5 md:gap-3">
          <div className="w-10 h-10 bg-muted rounded-md animate-pulse" />
          <div>
            <div className="h-6 w-32 bg-muted rounded animate-pulse mb-1" />
            <div className="h-4 w-48 bg-muted rounded animate-pulse" />
          </div>
        </div>
      </div>
      <div className="flex overflow-hidden space-x-2 sm:space-x-3">
        {Array.from({ length: 6 }, (_, i) => (
          <div key={i} className="flex-shrink-0 w-[120px] min-[400px]:w-[130px] sm:w-[140px] md:w-[150px]">
            <div className="bg-muted rounded-lg aspect-square mb-2 animate-pulse" />
            <div className="h-4 w-full bg-muted rounded animate-pulse mb-1" />
            <div className="h-3 w-3/4 bg-muted rounded animate-pulse" />
          </div>
        ))}
      </div>
    </section>
  );
}

// ✅ [ปรับปรุงใหม่] Component สำหรับ Featured Section แบบ Asymmetrical Grid รองรับ responsive mobile
function FeaturedSection({ novels, viewAllLink, showViewAllButton }: {
  novels: NovelCardData[];
  viewAllLink: string;
  showViewAllButton: boolean;
}) {
  if (!novels || novels.length === 0) {
    return (
      <div className="text-center text-muted-foreground py-8 md:py-10 col-span-full flex flex-col items-center justify-center min-h-[200px] bg-secondary/20 rounded-lg my-2">
        <BookOpen size={36} strokeWidth={1.5} className="mx-auto mb-3 text-primary/60" />
        <p className="font-semibold text-base text-foreground/80">ยังไม่พบนิยายในหมวดนี้</p>
        <p className="text-xs sm:text-sm text-muted-foreground max-w-xs mx-auto">ลองสำรวจหมวดหมู่อื่นๆ หรือแวะมาใหม่เร็วๆ นี้นะ</p>
      </div>
    );
  }

  const mainNovel = novels[0]; // นิยายหลักด้านซ้าย
  const sideNovels = novels.slice(1, 5); // เอา 4 ตัวสำหรับ grid 2x2 ด้านขวา

  return (
    <div className="featured-section-wrapper"> {/* ✅ [เพิ่มใหม่] wrapper สำหรับเพิ่มพื้นที่ด้านล่าง */}
      <div className="featured-grid"> {/* ✅ [ลบ smooth-appear] เพื่อความเร็วสูงสุด */}
        {/* Main Novel (ใหญ่ ซ้าย) - สัดส่วน 2 ส่วน */}
<<<<<<< HEAD
      <div className="featured-main">
        <NovelCard
          novel={mainNovel}
          priority={true}
          variant="large"
            className="novel-card h-full w-full" /* ✅ [เพิ่ม w-full] เพื่อให้ยืดเต็มพื้นที่ใน mobile */
        />
      </div>
=======
        <div className="featured-main">
          <NovelCard
            novel={mainNovel}
            priority={true}
            variant="large"
            className="novel-card h-full w-full !m-0" /* ✅ [เพิ่ม !m-0] เพื่อลบ margin ทั้งหมดโดย override inline style */
          />
        </div>
>>>>>>> a3d78533

        {/* Side Novels (ขวา 2x2) - สัดส่วน 1 ส่วน */}
      <div className="featured-side">
          {/* Grid 2x2: แสดงการ์ด 4 ตัวหรือน้อยกว่า */}
          {sideNovels.map((novel, idx) => (
            <NovelCard
              key={`featured-side-${novel._id}-${idx}`}
              novel={novel}
              priority={true}
              variant="featured" /* ✅ [แก้ไขจาก default เป็น featured] เพื่อให้ใช้ขนาดที่เหมาะสม */
              className="novel-card h-full w-full !m-0" /* ✅ [เพิ่ม !m-0] เพื่อลบ margin ทั้งหมดโดย override inline style */
            />
          ))}
          
          {/* ✅ [ปรับใหม่] ปุ่มดูเพิ่มเติมอยู่ใต้ grid แบบสมมาตร */}
          {/* ปิดการแสดงปุ่ม "ดูเพิ่ม" ชั่วคราว
            {showViewAllButton && (
            <div className="view-more-button-container">
              <Link
                href={viewAllLink}
                className="view-more-circle"
                role="link"
                aria-label="ดูนิยายทั้งหมดในหมวดผลงานยอดนิยม"
              >
                <div className="view-more-content">
                  <ArrowRightCircle size={14} strokeWidth={1.5} className="text-primary mb-0.5" />
                  <span className="text-[8px] sm:text-[9px] font-medium text-primary">ดูเพิ่ม</span>
                </div>
              </Link>
            </div>
          )} */}
        </div>
      </div>
    </div>
  );
}

// ✅ [ปรับปรุง] NovelRow ที่รองรับปุ่มเลื่อนซ้าย-ขวา
function NovelRow({
  novels,
  filterKey,
  viewAllLink,
  showViewAllButton,
  showNavigation = true // ✅ [เพิ่มใหม่] ควบคุมการแสดงปุ่ม navigation
}: {
  novels: NovelCardData[];
  filterKey: string;
  viewAllLink: string;
  showViewAllButton: boolean;
  showNavigation?: boolean;
}) {
  // ปรับขนาด card ให้เล็กลงตาม readawrite.com
  const cardWidthClasses = "w-[160px] min-[400px]:w-[170px] sm:w-[180px] md:w-[190px]";

  if (!novels || novels.length === 0) {
    return (
      <div className="text-center text-muted-foreground py-8 md:py-10 col-span-full flex flex-col items-center justify-center min-h-[200px] bg-secondary/20 rounded-lg my-2">
        <BookOpen size={36} strokeWidth={1.5} className="mx-auto mb-3 text-primary/60" />
        <p className="font-semibold text-base text-foreground/80">ยังไม่พบนิยายในหมวดนี้</p>
        <p className="text-xs sm:text-sm text-muted-foreground max-w-xs mx-auto">ลองสำรวจหมวดหมู่อื่นๆ หรือแวะมาใหม่เร็วๆ นี้นะ</p>
      </div>
    );
  }

  return (
    <div className={`novel-row-container ${showNavigation ? '' : 'overflow-hidden'}`}>
      {/* ✅ [เพิ่มใหม่] Navigation Buttons สำหรับ Desktop */}
      {showNavigation && (
        <>
          <NovelRowNavButton direction="left" targetId={`novel-row-${filterKey}`} />
          <NovelRowNavButton direction="right" targetId={`novel-row-${filterKey}`} />
        </>
      )}

      <div
        id={`novel-row-${filterKey}`}
        className="novel-row-scroll novel-cards-grid custom-scrollbar-horizontal py-2 -mx-0.5 px-0.5 sm:-mx-1 sm:px-1 contain-layout"
        role="region"
        aria-label={`แถวนิยาย ${filterKey}`}
      >
        {novels.map((novel, index) => (
          <div
            key={`${filterKey}-${novel._id}-${index}`}
            className={`novel-card-item ${cardWidthClasses}`}
          >
            <NovelCard
              novel={novel}
              priority={index < 3}
              className="h-full" /* ✅ [ลบ hover-lift gpu-accelerated] เพื่อความเร็วสูงสุด */
            />
          </div>
        ))}
        {/*}
        {showViewAllButton && (
          <div className={`novel-card-item ${cardWidthClasses} flex items-center justify-center`}>
            <Link
              href={viewAllLink}
              className="view-more-circle"
              role="link"
              aria-label={`ดูนิยายทั้งหมดในหมวด ${filterKey}`}
            >
              <div className="view-more-content">
                <ArrowRightCircle size={20} strokeWidth={1.5} className="text-primary mb-1" />
                <span className="text-[10px] font-medium text-primary">
                  ดูเพิ่ม
                </span>
              </div>
            </Link>
          </div>
        )} */}
      </div>
    </div>
  );
}

// Component สำหรับแสดงผล section พร้อม error boundary
async function SectionRenderer({ 
  configPromise, 
  isFeatured = false 
}: { 
  configPromise: Promise<SectionData>; 
  isFeatured?: boolean;
}) {
  try {
    const data = await configPromise;
    const { config, novels, showViewAllButton } = data;
    
    return (
      <section aria-labelledby={config.key} className="mb-6 md:mb-10">
        <div className="flex justify-between items-center mb-2.5 md:mb-3">
          <SectionHeader config={config} />
        </div>
        
        {isFeatured ? (
          <FeaturedSection 
            novels={novels}
            viewAllLink={config.viewAllLink}
            showViewAllButton={showViewAllButton}
          />
        ) : (
          <NovelRow
            novels={novels}
            filterKey={config.key}
            viewAllLink={config.viewAllLink}
            showViewAllButton={showViewAllButton}
            showNavigation={true}
          />
        )}
      </section>
    );
  } catch (error) {
    console.error('❌ Section rendering error:', error);
    return (
      <section className="mb-6 md:mb-10">
        <div className="text-center text-muted-foreground py-8 md:py-10 flex flex-col items-center justify-center min-h-[200px] bg-secondary/20 rounded-lg">
          <BookOpen size={36} strokeWidth={1.5} className="mx-auto mb-3 text-red-500/60" />
          <p className="font-semibold text-base text-foreground/80">เกิดข้อผิดพลาดในการโหลดเนื้อหา</p>
          <p className="text-xs sm:text-sm text-muted-foreground max-w-xs mx-auto">กรุณาลองรีเฟรชหน้าใหม่อีกครั้ง</p>
        </div>
      </section>
    );
  }
}

export default async function HomePage() {
  console.log('🎯 [HomePage Server] Starting homepage render');
  
  // ข้อมูล slider แบบ static เพื่อไม่ต้อง fetch
  const imageSlideData: SliderSlideData[] = [
    {
      id: "vn-discovery-slide",
      title: "โลกใบใหม่ใน Visual Novel",
      description: "ทุกการตัดสินใจของคุณ กำหนดเรื่องราวและปลายทางที่แตกต่าง ค้นหามหากาพย์ที่คุณเป็นผู้ลิขิต",
      imageUrl: "https://res.cloudinary.com/dzwjogkrz/image/upload/v1751571042/RPReplay_Final1660530696_xdfsau.gif",
      link: "https://res.cloudinary.com/dzwjogkrz/image/upload/v1751571042/RPReplay_Final1660530696_xdfsau.gif",
      category: "Visual Novels",
      highlightColor: "var(--color-primary)",
      primaryAction: { label: "สำรวจวิชวลโนเวล", href: "https://res.cloudinary.com/dzwjogkrz/image/upload/v1751571042/RPReplay_Final1660530696_xdfsau.gif" },
    },
    {
      id: "epic-adventure-awaits",
      title: "สรรค์สร้างโลกนิยาย ดั่งใจนึก",
      description: "เปลี่ยนพล็อตเรื่องในหัวของคุณให้กลายเป็นจริง ด้วยระบบที่ใช้งานง่ายและรวดเร็ว ไม่จำเป็นต้องมีพื้นฐานด้านเทคนิค ก็สร้างสรรค์ผลงานได้ดั่งมืออาชีพ",
      imageUrl: "https://res.cloudinary.com/dzwjogkrz/image/upload/v1751571038/767725075.680000_mffzzx.gif",
      link: "https://res.cloudinary.com/dzwjogkrz/image/upload/v1751571038/767725075.680000_mffzzx.gif",
      category: "Visual Novels",
      highlightColor: "#ec4899",
      primaryAction: { label: "สำรวจวิชวลโนเวล", href: "https://res.cloudinary.com/dzwjogkrz/image/upload/v1751571038/767725075.680000_mffzzx.gif" },
    },
    {
      id: "author-spotlight-promo",
      title: "The Chosen One",
      description: "หากต้องเลือกช่วยชีวิตเพียงหนึ่งเดียว คุณจะเลือกใคร",
      imageUrl: "https://res.cloudinary.com/dzwjogkrz/image/upload/v1751572113/train_jbodrw.png",
      link: "https://res.cloudinary.com/dzwjogkrz/image/upload/v1751572113/train_jbodrw.png",
      category: "นักเขียนยอดนิยม",
      highlightColor: "#14b8a6",
      primaryAction: { label: "ค้นหานักเขียน", href: "https://res.cloudinary.com/dzwjogkrz/image/upload/v1751572113/train_jbodrw.png" },
    },
  ];

  const sectionsConfig: SectionConfig[] = [
    {
      key: "trending-all",
      title: "ผลงานยอดนิยม",
      description: "เรื่องราวที่กำลังฮิตติดลมบน",
      icon: <TrendingUp className="h-5 w-5 text-primary" />,
      filter: "trending",
      viewAllLink: "/novels?filter=trending",
      // headerImageUrl: "/images/section-headers/trending-bg.webp", // ✅ [ตัวอย่าง] สำหรับอนาคต
    },
    {
      key: "new-releases",
      title: "อัปเดตล่าสุด",
      description: "ตอนใหม่และนิยายเปิดตัวสดใหม่",
      icon: <Clock className="h-5 w-5 text-primary" />,
      filter: "published",
      viewAllLink: "/novels?filter=published",
    },
    {
      key: "promoted-deals",
      title: "ส่วนลด",
      description: "นิยายลดราคาพิเศษ อ่านคุ้มกว่าเดิม",
      icon: <BadgePercent className="h-5 w-5 text-primary" />,
      filter: "promoted",
      viewAllLink: "/novels?filter=promoted",
    },
    {
      key: "completed-stories",
      title: "อ่านรวดเดียวจบ",
      description: "นิยายจบครบบริบูรณ์ อ่านสนุก",
      icon: <CheckCircle className="h-5 w-5 text-primary" />,
      filter: "completed",
      viewAllLink: "/novels?filter=completed",
    },
  ];

  // เริ่ม fetch ข้อมูลทั้งหมดแบบ parallel แต่ไม่รอให้เสร็จ
  const sectionPromises = sectionsConfig.map(config => fetchSectionData(config));
  
  console.log('✅ [HomePage Server] Homepage setup complete, starting render...');

  return (
    <div className="bg-background text-foreground min-h-screen pt-5">
      <main className="pb-10 md:pb-16">
        {/* แสดง ImageSlider ทันทีโดยไม่ต้องรอ API */}
        <section className="w-full mb-8 md:mb-12 relative">
          <ImageSlider slides={imageSlideData} autoPlayInterval={7000} />
          {/* เพิ่มเส้น border ใต้ slide bar */}
          <div className="h-4 md:h-6 bg-background mt-1 border-b border-border"></div>
        </section>

        <div className="container-custom space-y-8 md:space-y-12">
          {/* ✅ [เปลี่ยนแปลง] Section แรก (ผลงานยอดนิยม) ใช้ Asymmetrical Grid */}
          <Suspense key="trending-featured" fallback={<SectionSkeleton />}>
            <SectionRenderer configPromise={sectionPromises[0]} isFeatured={true} />
          </Suspense>

          {/* ✅ [เปลี่ยนแปลง] Section อื่นๆ ใช้ NovelRow ปกติพร้อมปุ่มเลื่อน */}
          {sectionPromises.slice(1).map((promise, index) => (
            <Suspense key={sectionsConfig[index + 1].key} fallback={<SectionSkeleton />}>
              <SectionRenderer configPromise={promise} isFeatured={false} />
            </Suspense>
          ))}
        </div>
      </main>
    </div>
  );
}<|MERGE_RESOLUTION|>--- conflicted
+++ resolved
@@ -219,25 +219,14 @@
     <div className="featured-section-wrapper"> {/* ✅ [เพิ่มใหม่] wrapper สำหรับเพิ่มพื้นที่ด้านล่าง */}
       <div className="featured-grid"> {/* ✅ [ลบ smooth-appear] เพื่อความเร็วสูงสุด */}
         {/* Main Novel (ใหญ่ ซ้าย) - สัดส่วน 2 ส่วน */}
-<<<<<<< HEAD
-      <div className="featured-main">
-        <NovelCard
-          novel={mainNovel}
-          priority={true}
-          variant="large"
-            className="novel-card h-full w-full" /* ✅ [เพิ่ม w-full] เพื่อให้ยืดเต็มพื้นที่ใน mobile */
-        />
-      </div>
-=======
         <div className="featured-main">
           <NovelCard
             novel={mainNovel}
             priority={true}
             variant="large"
-            className="novel-card h-full w-full !m-0" /* ✅ [เพิ่ม !m-0] เพื่อลบ margin ทั้งหมดโดย override inline style */
+            className="novel-card h-full w-full" /* ✅ [เพิ่ม w-full] เพื่อให้ยืดเต็มพื้นที่ใน mobile */
           />
         </div>
->>>>>>> a3d78533
 
         {/* Side Novels (ขวา 2x2) - สัดส่วน 1 ส่วน */}
       <div className="featured-side">
