--- conflicted
+++ resolved
@@ -1,8 +1,4 @@
-<<<<<<< HEAD
-import { ImageSlider } from "@/components/ImageSlider";
-=======
-import { Novel } from "@/backend/types/novel";
->>>>>>> cc774126
+// src/app/page.tsx
 import { NovelCard } from "@/components/NovelCard";
 import Link from "next/link";
 
