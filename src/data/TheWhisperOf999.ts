import mongoose from 'mongoose';
import { config } from 'dotenv';
import bcrypt from 'bcryptjs';
import NovelModel, { NovelStatus, NovelAccessLevel, NovelContentType, NovelEndingType } from '@/backend/models/Novel';
import EpisodeModel, { EpisodeStatus, EpisodeAccessType } from '@/backend/models/Episode';
import SceneModel, { TextContentType, ISceneEnding } from '@/backend/models/Scene';
import CharacterModel, { CharacterRoleInStory, CharacterGenderIdentity } from '@/backend/models/Character';
import ChoiceModel, { ChoiceActionType } from '@/backend/models/Choice';
import UserModel, { IUser } from '@/backend/models/User';
import UserProfileModel, { IUserProfile } from '@/backend/models/UserProfile';
import CategoryModel, { CategoryType } from '@/backend/models/Category';
import StoryMapModel, {
  StoryMapNodeType,
  IStoryMapNode,
  IStoryMapEdge,
  IStoryVariableDefinition,
  StoryVariableDataType
} from '@/backend/models/StoryMap';
import { v4 as uuidv4 } from 'uuid';
import redis from '@/backend/lib/redis';
import dbConnect from '@/backend/lib/mongodb';

config({ path: '.env' });

const AUTHOR_USERNAME = process.env.AUTHOR_USERNAME || 'whisper_author';

/**
 * ฟังก์ชันค้นหาหรือสร้างหมวดหมู่ใหม่ และคืนค่า ObjectId
 * @param name - ชื่อหมวดหมู่
 * @param type - ประเภทหมวดหมู่ตาม CategoryType enum
 * @param slug - slug สำหรับ URL
 * @returns ObjectId ของหมวดหมู่
 */
const findOrCreateCategory = async (name: string, type: CategoryType, slug: string): Promise<mongoose.Types.ObjectId> => {
  // ค้นหาหมวดหมู่ที่มีอยู่แล้วด้วย slug และ type
  let category = await CategoryModel.findOne({ slug, categoryType: type });

  // หากไม่พบ ให้ลองค้นหาด้วยชื่อและประเภท
  if (!category) {
    category = await CategoryModel.findOne({ name, categoryType: type });
  }

  if (!category) {
    console.log(`- สร้างหมวดหมู่ใหม่: "${name}" (ประเภท: ${type})`);
    category = new CategoryModel({
      name,
      slug,
      categoryType: type,
      description: `หมวดหมู่สำหรับ ${name}`,
      visibility: 'PUBLIC',
      isSystemDefined: true,
      isActive: true,
    });
    await category.save();
  } else {
    console.log(`- ใช้หมวดหมู่ที่มีอยู่: "${category.name}" (ประเภท: ${category.categoryType}, ID: ${category._id})`);
  }
  return category._id;
};




const createWhisper999Characters = async (novelId: mongoose.Types.ObjectId, authorId: mongoose.Types.ObjectId) => {
  const characters = [
    {
      novelId,
      authorId,
      characterCode: 'nira',
      name: 'นิรา',
      fullName: 'นิรา วรรณวิจิตร',
      description: 'หญิงสาวที่เพิ่งย้ายเข้ามาในบ้านหลังใหม่ที่เต็มไปด้วยความลับและความน่าสะพรึงกลัว',
      age: '25',
      gender: 'female',
      roleInStory: 'main_protagonist',
      colorTheme: '#A78BFA',
      expressions: [
        { expressionId: 'normal', name: 'ปกติ', mediaId: new mongoose.Types.ObjectId(), mediaSourceType: 'OfficialMedia' },
        { expressionId: 'scared', name: 'หวาดกลัว', mediaId: new mongoose.Types.ObjectId(), mediaSourceType: 'OfficialMedia' },
        { expressionId: 'curious', name: 'สงสัย', mediaId: new mongoose.Types.ObjectId(), mediaSourceType: 'OfficialMedia' },
      ],
      defaultExpressionId: 'normal',
      isArchived: false,
    },
    {
      novelId,
      authorId,
      characterCode: 'agent',
      name: 'นายหน้า',
      fullName: 'นายหน้าอสังหาริมทรัพย์',
      description: 'นายหน้าที่ดูมีลับลมคมใน ผู้ขายบ้านให้กับนิรา',
      age: '45',
      gender: 'male',
      roleInStory: 'supporting_character',
      colorTheme: '#71717A',
      expressions: [
        { expressionId: 'normal', name: 'ปกติ', mediaId: new mongoose.Types.ObjectId(), mediaSourceType: 'OfficialMedia' },
      ],
      defaultExpressionId: 'normal',
      isArchived: false,
    }
  ];

  const savedCharacters = [];
  for (const char of characters) {
    const character = new CharacterModel(char);
    await character.save();
    savedCharacters.push(character);
  }

  return savedCharacters;
};

const createWhisper999Choices = async (novelId: mongoose.Types.ObjectId, authorId: mongoose.Types.ObjectId) => {
  const choices = [
    {
      novelId,
      authorId,
      version: 1,
      choiceCode: 'CHOICE_EXPLORE',
      text: 'เดินสำรวจบ้านชั้นล่างทันที',
      actions: [{
        actionId: uuidv4(),
        type: ChoiceActionType.GO_TO_NODE,
        parameters: { targetNodeId: 'scene_explore_downstairs_1' }
      }],
      isMajorChoice: true,
      isArchived: false,
    },
    {
      novelId,
      authorId,
      version: 1,
      choiceCode: 'CHOICE_CLEAN',
      text: 'ทำความสะอาดห้องนั่งเล่นและเปิดผ้าม่าน',
      actions: [
        {
          actionId: uuidv4(),
          type: ChoiceActionType.END_NOVEL_BRANCH,
          parameters: {
            endingNodeId: 'ENDING_SAFE_DAY1',
            outcomeDescription: 'คุณเลือกที่จะใช้ชีวิตอย่างปกติสุขต่อไป และไม่มีอะไรผิดปกติเกิดขึ้นในวันแรก... อย่างน้อยก็ในตอนนี้',
            endingTitle: 'วันแรกที่แสนสงบ',
            endingType: 'NORMAL'
          }
        }
      ],
      isMajorChoice: true,
      isArchived: false,
    },
    {
      novelId,
      authorId,
      version: 1,
      choiceCode: 'CHOICE_CALL',
      text: 'โทรหาเพื่อนเพื่อเล่าเรื่องบ้านใหม่',
      actions: [
        {
          actionId: uuidv4(),
          type: ChoiceActionType.END_NOVEL_BRANCH,
          parameters: {
            endingNodeId: 'ENDING_SAFE_DAY1_SHARED',
            outcomeDescription: 'คุณเล่าเรื่องบ้านใหม่ให้เพื่อนฟัง และใช้เวลาที่เหลือของวันไปกับการจัดของอย่างสบายใจ',
            endingTitle: 'เริ่มต้นอย่างอุ่นใจ',
            endingType: 'NORMAL'
          }
        }
      ],
      isMajorChoice: true,
      isArchived: false,
    },
    {
      novelId,
      authorId,
      version: 1,
      choiceCode: 'CHOICE_LISTEN_NOW',
      text: 'กดฟังเทปทันที',
      actions: [{
        actionId: uuidv4(),
        type: ChoiceActionType.GO_TO_NODE,
        parameters: { targetNodeId: 'scene_listen_tape_1' }
      }],
      isMajorChoice: false,
      isArchived: false,
    },
    {
      novelId,
      authorId,
      version: 1,
      choiceCode: 'CHOICE_LISTEN_LATER',
      text: 'รอให้ถึงตีสาม แล้วฟังตามที่เขียน',
      actions: [
        {
          actionId: uuidv4(),
          type: ChoiceActionType.END_NOVEL_BRANCH,
          parameters: {
            endingNodeId: 'ENDING_CLIFFHANGER_3AM',
            outcomeDescription: 'คุณตัดสินใจที่จะทำตามคำท้าทายบนเทป... คืนนี้อะไรจะเกิดขึ้นกันแน่? (โปรดติดตามตอนต่อไป)',
            endingTitle: 'คำท้าทายตอนตีสาม',
            endingType: 'NORMAL'
          }
        }
      ],
      isMajorChoice: false,
      isArchived: false,
    },
    {
      novelId,
      authorId,
      version: 1,
      choiceCode: 'CHOICE_BURN_TAPE',
      text: 'เผาเทปทิ้งทันที',
      actions: [
        {
          actionId: 'action_end_burn',
          type: ChoiceActionType.END_NOVEL_BRANCH,
          parameters: {
            endingNodeId: 'ENDING_DESTROY_EVIDENCE',
            outcomeDescription: 'คุณตัดสินใจทำลายเทปปริศนาทิ้ง บางทีการไม่รู้ อาจจะเป็นสิ่งที่ดีที่สุดแล้ว คุณพยายามจะลืมเรื่องราวแปลกๆ และใช้ชีวิตต่อไป',
            endingTitle: 'ทำลายหลักฐาน',
            endingType: 'BAD'
          }
        }
      ],
      isMajorChoice: false,
      isArchived: false,
    },
    {
      novelId,
      authorId,
      version: 1,
      choiceCode: 'CHOICE_OPEN_SECRET_DOOR',
      text: 'เปิดประตูลับและลงไปทันที',
      actions: [{ actionId: uuidv4(), type: ChoiceActionType.GO_TO_NODE, parameters: { targetNodeId: 'scene_enter_basement_1' } }],
      isMajorChoice: false,
      isArchived: false,
    },
    {
      novelId,
      authorId,
      version: 1,
      choiceCode: 'CHOICE_TAKE_PHOTO',
      text: 'ถ่ายรูปส่งให้เพื่อนก่อนเปิด',
      actions: [{ actionId: uuidv4(), type: ChoiceActionType.GO_TO_NODE, parameters: { targetNodeId: 'scene_send_photo_1' } }],
      isMajorChoice: false,
      isArchived: false,
    },
    {
      novelId,
      authorId,
      version: 1,
      choiceCode: 'CHOICE_LOCK_DOOR',
      text: 'ปิดมันไว้แล้วล็อกด้วยตู้เย็นทับ',
      actions: [{ actionId: uuidv4(), type: ChoiceActionType.GO_TO_NODE, parameters: { targetNodeId: 'scene_lock_door_1' } }],
      isMajorChoice: false,
      isArchived: false,
    },
    {
      novelId,
      authorId,
      version: 1,
      choiceCode: 'CHOICE_REINFORCE_DOOR',
      text: '🪚 เสริมโครงไม้ทับตู้เย็นอีกชั้น',
      actions: [{ actionId: uuidv4(), type: ChoiceActionType.GO_TO_NODE, parameters: { targetNodeId: 'scene_reinforce_door_1' } }],
      isMajorChoice: false,
      isArchived: false,
    },
    {
      novelId,
      authorId,
      version: 1,
      choiceCode: 'CHOICE_SETUP_CAMERA',
      text: '📷 ตั้งกล้องวงจรปิดไว้หน้าตู้เย็น แล้วออกไปนอนข้างนอกสักคืน',
      actions: [{ actionId: uuidv4(), type: ChoiceActionType.GO_TO_NODE, parameters: { targetNodeId: 'scene_setup_camera_1' } }],
      isMajorChoice: false,
      isArchived: false,
    },
    {
      novelId,
      authorId,
      version: 1,
      choiceCode: 'CHOICE_DESTROY_DOOR',
      text: '🧨 หาวัสดุระเบิดฝังตรงนั้นแล้วเผาทำลายให้หมด',
      actions: [{ actionId: uuidv4(), type: ChoiceActionType.GO_TO_NODE, parameters: { targetNodeId: 'scene_destroy_door_1' } }],
      isMajorChoice: false,
    }
  ];

  const savedChoices = [];
  for (const choice of choices) {
    const choiceDoc = new ChoiceModel(choice);
    await choiceDoc.save();
    savedChoices.push(choiceDoc);
  }

  return savedChoices;
};

/**
 * สร้าง scenes สำหรับ Episode 1 ของนิยาย "เสียงกระซิบจากอพาร์ตเมนท์หมายเลข999"
 * @param novelId - ID ของนิยาย
 * @param episodeId - ID ของ episode
 * @param characters - Array ของ characters ที่ถูกสร้างแล้ว
 * @param choices - Array ของ choices ที่ถูกสร้างแล้ว
 * @returns Array ของ Scene documents ที่สร้างเสร็จแล้ว
 */
const createWhisper999Scenes = async (
  novelId: mongoose.Types.ObjectId,
  episodeId: mongoose.Types.ObjectId,
  characters: any[],
  choices: any[]
) => {
  // สร้าง mapping สำหรับ characters และ choices เพื่อความสะดวกในการอ้างอิง
  const characterMap = characters.reduce((acc, char) => {
    acc[char.characterCode] = char._id;
    return acc;
  }, {} as Record<string, mongoose.Types.ObjectId>);

  const choiceMap = choices.reduce((acc, choice) => {
    acc[choice.choiceCode] = choice._id;
    return acc;
  }, {} as Record<string, mongoose.Types.ObjectId>);

  // กำหนด scenes ทั้งหมดสำหรับ Episode 1
  // แต่ละ scene มี sceneOrder ที่เรียงลำดับตามการเล่น
  // 🎭 MULTIPLE ENDINGS: แต่ละ ending scene จะแสดง ending screen ทันทีเมื่อ VisualNovelContent ตรวจพบ ending field
  // Ending scenes ที่มี ending field:
  // - Scene 16: BAD ENDING 1 - เสียงสุดท้าย
  // - Scene 19: BAD ENDING 2 - เสียงที่ถูกเลือก  
  // - Scene 24: BAD ENDING 3 - มืออีกข้าง
  // - Scene 26: BAD ENDING 4 - ถึงตาเธอ
  // - Scene 28: TRUE ENDING - รอยยิ้มสุดท้าย
  // - Scene 29: NORMAL ENDING - จบบทที่ 1
  const scenes = [
    // === SCENE 1: การมาถึง ===
    {
      novelId,
      episodeId,
      sceneOrder: 1,
      nodeId: 'scene_arrival',
      // storyMapNodeId จะถูกอัปเดตหลังสร้าง StoryMap
      title: 'การมาถึง',
      background: { type: 'image', value: '/images/background/ChurchCorridor_Sunset.png', isOfficialMedia: true, fitMode: 'cover' },
      sceneTransitionOut: { type: 'none', durationSeconds: 0 }, // Background เดียวกันกับ scene ถัดไป
      textContents: [
        {
          instanceId: 'narration_1',
          type: 'narration',
          content: 'เสียงล้อกระเป๋าเดินทางบดไปบนพื้นซีเมนต์หน้าบ้านเลขที่ 9 — บ้านเก่าทรงโคโลเนียลสองชั้น หลังคางุ้มด้วยเถาวัลย์ที่เริ่มแห้งเฉา ข้างในมืดสนิทแม้จะเป็นเวลาเย็น เพราะไม่มีใครอยู่มานานหลายปี',
        }
      ],
    },
    // === SCENE 2: รับกุญแจ ===
    {
<<<<<<< HEAD
      novelId,
      episodeId,
      sceneOrder: 2,
      nodeId: 'scene_key_exchange',
      title: 'รับกุญแจ',
      background: { type: 'image', value: '/images/background/ChurchCorridor_Sunset.png', isOfficialMedia: true, fitMode: 'cover' },
      sceneTransitionOut: { type: 'fade', durationSeconds: 0.6 }, // เปลี่ยนไป ChurchCourtyardA_Sunset
      characters: [
        { instanceId: 'agent_char', characterId: characterMap.agent, expressionId: 'normal', transform: { positionX: 100 }, isVisible: true },
        { instanceId: 'nira_char', characterId: characterMap.nira, expressionId: 'normal', transform: { positionX: -100 }, isVisible: true },
      ],
      textContents: [
        {
          instanceId: 'dialogue_agent',
          type: 'dialogue',
          characterId: characterMap.agent,
          speakerDisplayName: 'นายหน้า',
          content: '"ยินดีต้อนรับ คุณนิรา" — เสียงของนายหน้าอสังหาริมทรัพย์กล่าว พร้อมยื่นกุญแจบ้านให้',
        },
      ],
    },
    // === SCENE 3: ความคิดของนิรา ===
    {
      novelId,
      episodeId,
      sceneOrder: 3,
      nodeId: 'scene_nira_thoughts',
      title: 'ความคิดของนิรา',
      background: { type: 'image', value: '/images/background/ChurchCourtyardA_Sunset.png', isOfficialMedia: true, fitMode: 'cover' },
      sceneTransitionOut: { type: 'fade', durationSeconds: 0.6 }, // เปลี่ยนกลับไป ChurchCorridor_Sunset
      characters: [
        { instanceId: 'nira_char_thinking', characterId: characterMap.nira, expressionId: 'curious', transform: { positionX: 0 }, isVisible: true },
      ],
      textContents: [
        {
          instanceId: 'dialogue_nira_internal',
          type: 'dialogue',
          characterId: characterMap.nira,
          speakerDisplayName: 'นิรา (คิดในใจ)',
          content: '"บ้านนี้ราคาถูกจนน่าตกใจ แต่สวยดี" นิราพึมพำกับตัวเอง',
        },
      ],
    },
    // === SCENE 4: คำเตือน ===
    {
      novelId,
      episodeId,
      sceneOrder: 4,
      nodeId: 'scene_agent_warning',
      title: 'คำเตือน',
      background: { type: 'image', value: '/images/background/ChurchCorridor_Sunset.png', isOfficialMedia: true, fitMode: 'cover' },
      sceneTransitionOut: { type: 'fade', durationSeconds: 0.8 }, // เปลี่ยนไป BG39.png
      characters: [
        { instanceId: 'agent_char_leaving', characterId: characterMap.agent, expressionId: 'normal', transform: { positionX: 100, opacity: 0.5 }, isVisible: true },
      ],
      textContents: [
        {
          instanceId: 'dialogue_agent_whisper',
          type: 'narration',
          content: '"เพราะมีข่าวลือ…" นายหน้ากระซิบเบาๆ แล้วรีบหันหลังจากไป',
        },
      ],
    },
    // === SCENE 5: เข้าบ้าน ===
    {
      novelId,
      episodeId,
      sceneOrder: 5,
      nodeId: 'scene_enter_house',
      title: 'เข้าบ้าน',
      background: { type: 'image', value: '/images/background/BG39.png', isOfficialMedia: true, fitMode: 'cover' },
      sceneTransitionOut: { type: 'none', durationSeconds: 0 }, // Background เดียวกันกับ scene ถัดไป
      textContents: [
        {
          instanceId: 'narration_enter',
          type: 'narration',
          content: 'คุณเดินเข้าบ้านพร้อมกระเป๋าเพียงหนึ่งใบ แสงแดดสุดท้ายลอดผ่านหน้าต่างที่เต็มไปด้วยฝุ่น ก่อนจะดับวูบ...',
        },
      ],
    },
    // === SCENE 6: การตัดสินใจแรก ===
    {
      novelId,
      episodeId,
      sceneOrder: 6,
      nodeId: 'scene_first_choice',
      title: 'การตัดสินใจแรก',
      background: { type: 'image', value: '/images/background/BG39.png', isOfficialMedia: true, fitMode: 'cover' },
      sceneTransitionOut: { type: 'fade', durationSeconds: 0.6 }, // เปลี่ยนไป BG43.png
      textContents: [
        {
          instanceId: 'choice_prompt',
          type: 'narration',
          content: 'ตอนนี้คุณจะทำอะไรเป็นอย่างแรก?',
        },
      ],
      choiceIds: [choiceMap.CHOICE_EXPLORE, choiceMap.CHOICE_CLEAN, choiceMap.CHOICE_CALL]
    },
    // === SCENE 7: สำรวจชั้นล่าง (จาก choice explore) ===
    {
      novelId,
      episodeId,
      sceneOrder: 7,
      nodeId: 'scene_explore_downstairs_1',
      title: 'สำรวจชั้นล่าง',
      background: { type: 'image', value: '/images/background/BG43.png', isOfficialMedia: true, fitMode: 'cover' },
      sceneTransitionOut: { type: 'fade', durationSeconds: 0.6 }, // เปลี่ยนไป home.png
      textContents: [
        {
          instanceId: 'narration_explore_1',
          type: 'narration',
          content: 'เธอเปิดไฟและเดินสำรวจรอบบ้าน พบว่าห้องทุกห้องดูเก่าแต่ไม่มีร่องรอยการอยู่',
        },
      ],
    },
    // === SCENE 8: กล่องไม้เก่า ===
    {
      novelId,
      episodeId,
      sceneOrder: 8,
      nodeId: 'scene_found_box',
      title: 'กล่องไม้เก่า',
      background: { type: 'image', value: '/images/background/home.png', isOfficialMedia: true, fitMode: 'cover' },
      sceneTransitionOut: { type: 'none', durationSeconds: 0 }, // Background เดียวกัน
      textContents: [
        {
          instanceId: 'narration_found_box',
          type: 'narration',
          content: 'ขณะเดินผ่านห้องใต้บันได เธอสังเกตเห็น "กล่องไม้เก่า" มีตราประทับปี 1974',
        },
      ],
    },
    // === SCENE 9: เทปลึกลับ ===
    {
      novelId,
      episodeId,
      sceneOrder: 9,
      nodeId: 'scene_found_tape',
      title: 'เทปลึกลับ',
      background: { type: 'image', value: '/images/background/home.png', isOfficialMedia: true, fitMode: 'cover' },
      sceneTransitionOut: { type: 'none', durationSeconds: 0 }, // Background เดียวกัน
      textContents: [
        {
          instanceId: 'narration_found_tape',
          type: 'narration',
          content: 'ข้างในมีเครื่องเล่นเทปพกพาและคาสเซ็ตที่เขียนด้วยลายมือว่า "เสียงสุดท้ายของฉัน - ห้ามฟังตอนตีสาม"',
        },
      ],
    },
    // === SCENE 10: การตัดสินใจกับเทป ===
    {
      novelId,
      episodeId,
      sceneOrder: 10,
      nodeId: 'scene_tape_choice',
      title: 'การตัดสินใจกับเทป',
      background: { type: 'image', value: '/images/background/home.png', isOfficialMedia: true, fitMode: 'cover' },
      sceneTransitionOut: { type: 'none', durationSeconds: 0 }, // Background เดียวกัน
      textContents: [
        {
          instanceId: 'choice_prompt',
          type: 'narration',
          content: 'ตอนนี้คุณจะทำอะไร?',
        },
      ],
      choiceIds: [choiceMap.CHOICE_LISTEN_NOW, choiceMap.CHOICE_LISTEN_LATER, choiceMap.CHOICE_BURN_TAPE]
    },
    // === SCENE 11: เสียงจากเทป ===
    {
      novelId,
      episodeId,
      sceneOrder: 11,
      nodeId: 'scene_listen_tape_1',
      title: 'เสียงจากเทป',
      background: { type: 'image', value: '/images/background/home.png', isOfficialMedia: true, fitMode: 'cover' },
      sceneTransitionOut: { type: 'none', durationSeconds: 0 }, // Background เดียวกัน
      textContents: [
        {
          instanceId: 'narration_tape_sound',
          type: 'narration',
          content: 'เสียงแทรกซ่าก่อนจะค่อยๆ ชัดขึ้น…'
        },
        {
          instanceId: 'narration_tape_voice',
          type: 'narration',
          content: `"ฉันเห็นผู้ชายไม่มีหน้าในกระจก…เขาบอกให้ฉัน 'ตามหาเสียงกระซิบในห้องใต้ดิน'…แต่บ้านนี้ไม่มีห้องใต้ดิน…"`
=======
        novelId,
        episodeId,
        sceneOrder: 2,
        nodeId: 'scene_key_exchange',
        // storyMapNodeId จะถูกอัปเดตหลังสร้าง StoryMap
        title: 'รับกุญแจ',
        background: { type: 'image', value: '/images/background/ChurchCorridor_Sunset.png', isOfficialMedia: true, fitMode: 'cover' },
        sceneTransitionOut: { type: 'fade', durationSeconds: 0.6 }, // เปลี่ยนไป ChurchCourtyardA_Sunset
        characters: [
          { instanceId: 'agent_char', characterId: characterMap.agent, expressionId: 'normal', transform: { positionX: 100 }, isVisible: true },
          { instanceId: 'nira_char', characterId: characterMap.nira, expressionId: 'normal', transform: { positionX: -100 }, isVisible: true },
        ],
        textContents: [
          {
            instanceId: 'dialogue_agent',
            type: 'dialogue',
            characterId: characterMap.agent,
            speakerDisplayName: 'นายหน้า',
            content: '"ยินดีต้อนรับ คุณนิรา" — เสียงของนายหน้าอสังหาริมทรัพย์กล่าว พร้อมยื่นกุญแจบ้านให้',
          },
        ],
      },
      // === SCENE 3: ความคิดของนิรา ===
      {
        novelId,
        episodeId,
        sceneOrder: 3,
        nodeId: 'scene_nira_thoughts',
        title: 'ความคิดของนิรา',
        background: { type: 'image', value: '/images/background/ChurchCourtyardA_Sunset.png', isOfficialMedia: true, fitMode: 'cover' },
        sceneTransitionOut: { type: 'fade', durationSeconds: 0.6 }, // เปลี่ยนกลับไป ChurchCorridor_Sunset
        characters: [
          { instanceId: 'nira_char_thinking', characterId: characterMap.nira, expressionId: 'curious', transform: { positionX: 0 }, isVisible: true },
        ],
        textContents: [
          {
            instanceId: 'dialogue_nira_internal',
            type: 'dialogue',
            characterId: characterMap.nira,
            speakerDisplayName: 'นิรา (คิดในใจ)',
            content: '"บ้านนี้ราคาถูกจนน่าตกใจ แต่สวยดี" นิราพึมพำกับตัวเอง',
          },
        ],
      },
      // === SCENE 4: คำเตือน ===
      {
        novelId,
        episodeId,
        sceneOrder: 4,
        nodeId: 'scene_agent_warning',
        title: 'คำเตือน',
        background: { type: 'image', value: '/images/background/ChurchCorridor_Sunset.png', isOfficialMedia: true, fitMode: 'cover' },
        sceneTransitionOut: { type: 'fade', durationSeconds: 0.8 }, // เปลี่ยนไป BG39.png
        characters: [
            { instanceId: 'agent_char_leaving', characterId: characterMap.agent, expressionId: 'normal', transform: { positionX: 100, opacity: 0.5 }, isVisible: true },
        ],
        textContents: [
          {
            instanceId: 'dialogue_agent_whisper',
            type: 'narration',
            content: '"เพราะมีข่าวลือ…" นายหน้ากระซิบเบาๆ แล้วรีบหันหลังจากไป',
          },
        ],
      },
      // === SCENE 5: เข้าบ้าน ===
      {
        novelId,
        episodeId,
        sceneOrder: 5,
        nodeId: 'scene_enter_house',
        title: 'เข้าบ้าน',
        background: { type: 'image', value: '/images/background/BG39.png', isOfficialMedia: true, fitMode: 'cover' },
        sceneTransitionOut: { type: 'none', durationSeconds: 0 }, // Background เดียวกันกับ scene ถัดไป
        textContents: [
          {
            instanceId: 'narration_enter',
            type: 'narration',
            content: 'คุณเดินเข้าบ้านพร้อมกระเป๋าเพียงหนึ่งใบ แสงแดดสุดท้ายลอดผ่านหน้าต่างที่เต็มไปด้วยฝุ่น ก่อนจะดับวูบ...',
          },
        ],
      },
      // === SCENE 6: การตัดสินใจแรก ===
      {
        novelId,
        episodeId,
        sceneOrder: 6,
        nodeId: 'scene_first_choice',
        title: 'การตัดสินใจแรก',
        background: { type: 'image', value: '/images/background/BG39.png', isOfficialMedia: true, fitMode: 'cover' },
        sceneTransitionOut: { type: 'fade', durationSeconds: 0.6 }, // เปลี่ยนไป BG43.png
        textContents: [
          {
            instanceId: 'choice_prompt',
            type: 'narration',
            content: 'ตอนนี้คุณจะทำอะไรเป็นอย่างแรก?',
          },
        ],
        choiceIds: [choiceMap.CHOICE_EXPLORE, choiceMap.CHOICE_CLEAN, choiceMap.CHOICE_CALL]
      },
      // === SCENE 7: สำรวจชั้นล่าง (จาก choice explore) ===
      {
        novelId,
        episodeId,
        sceneOrder: 7,
        nodeId: 'scene_explore_downstairs_1',
        title: 'สำรวจชั้นล่าง',
        background: { type: 'image', value: '/images/background/BG43.png', isOfficialMedia: true, fitMode: 'cover' },
        sceneTransitionOut: { type: 'fade', durationSeconds: 0.6 }, // เปลี่ยนไป home.png
        textContents: [
          {
            instanceId: 'narration_explore_1',
            type: 'narration',
            content: 'เธอเปิดไฟและเดินสำรวจรอบบ้าน พบว่าห้องทุกห้องดูเก่าแต่ไม่มีร่องรอยการอยู่',
          },
        ],
      },
      // === SCENE 8: กล่องไม้เก่า ===
      {
        novelId,
        episodeId,
        sceneOrder: 8,
        nodeId: 'scene_found_box',
        title: 'กล่องไม้เก่า',
        background: { type: 'image', value: '/images/background/home.png', isOfficialMedia: true, fitMode: 'cover' },
        sceneTransitionOut: { type: 'none', durationSeconds: 0 }, // Background เดียวกัน
        textContents: [
          {
            instanceId: 'narration_found_box',
            type: 'narration',
            content: 'ขณะเดินผ่านห้องใต้บันได เธอสังเกตเห็น "กล่องไม้เก่า" มีตราประทับปี 1974',
          },
        ],
      },
      // === SCENE 9: เทปลึกลับ ===
      {
        novelId,
        episodeId,
        sceneOrder: 9,
        nodeId: 'scene_found_tape',
        title: 'เทปลึกลับ',
        background: { type: 'image', value: '/images/background/home.png', isOfficialMedia: true, fitMode: 'cover' },
        sceneTransitionOut: { type: 'none', durationSeconds: 0 }, // Background เดียวกัน
        textContents: [
          {
            instanceId: 'narration_found_tape',
            type: 'narration',
            content: 'ข้างในมีเครื่องเล่นเทปพกพาและคาสเซ็ตที่เขียนด้วยลายมือว่า "เสียงสุดท้ายของฉัน - ห้ามฟังตอนตีสาม"',
          },
        ],
      },
      // === SCENE 10: การตัดสินใจกับเทป ===
      {
        novelId,
        episodeId,
        sceneOrder: 10,
        nodeId: 'scene_tape_choice',
        title: 'การตัดสินใจกับเทป',
        background: { type: 'image', value: '/images/background/home.png', isOfficialMedia: true, fitMode: 'cover' },
        sceneTransitionOut: { type: 'none', durationSeconds: 0 }, // Background เดียวกัน
        textContents: [
          {
            instanceId: 'choice_prompt',
            type: 'narration',
            content: 'ตอนนี้คุณจะทำอะไร?',
          },
        ],
        choiceIds: [choiceMap.CHOICE_LISTEN_NOW, choiceMap.CHOICE_LISTEN_LATER, choiceMap.CHOICE_BURN_TAPE]
      },
      // === SCENE 11: เสียงจากเทป ===
      {
        novelId,
        episodeId,
        sceneOrder: 11,
        nodeId: 'scene_listen_tape_1',
        title: 'เสียงจากเทป',
        background: { type: 'image', value: '/images/background/home.png', isOfficialMedia: true, fitMode: 'cover' },
        sceneTransitionOut: { type: 'none', durationSeconds: 0 }, // Background เดียวกัน
        textContents: [
            {
                instanceId: 'narration_tape_sound',
                type: 'narration',
                content: 'เสียงแทรกซ่าก่อนจะค่อยๆ ชัดขึ้น…'
            },
            {
                instanceId: 'narration_tape_voice',
                type: 'narration',
                content: `"ฉันเห็นผู้ชายไม่มีหน้าในกระจก…เขาบอกให้ฉัน 'ตามหาเสียงกระซิบในห้องใต้ดิน'…แต่บ้านนี้ไม่มีห้องใต้ดิน…"`
            }
        ]
      },
      // === SCENE 12: ประตูลับ ===
      {
        novelId,
        episodeId,
        sceneOrder: 12,
        nodeId: 'scene_secret_door',
        title: 'ประตูลับ',
        background: { type: 'image', value: '/images/background/home.png', isOfficialMedia: true, fitMode: 'cover' },
        sceneTransitionOut: { type: 'none', durationSeconds: 0 }, // Background เดียวกัน
        textContents: [
            {
                instanceId: 'narration_nira_shock',
                type: 'narration',
                content: 'นิราตกใจ ปิดเทป'
            },
            {
                instanceId: 'narration_found_door',
                type: 'narration',
                content: 'วันรุ่งขึ้น เธอสังเกตเห็นพรมในครัวนูนขึ้นเล็กน้อย เมื่อเปิดออกมา พบ "ประตูลับ"'
            }
        ]
      },
      // === SCENE 13: การตัดสินใจกับประตูลับ ===
      {
        novelId,
        episodeId,
        sceneOrder: 13,
        nodeId: 'scene_secret_door_choice',
        title: 'การตัดสินใจกับประตูลับ',
        background: { type: 'image', value: '/images/background/home.png', isOfficialMedia: true, fitMode: 'cover' },
        sceneTransitionOut: { type: 'fade', durationSeconds: 0.8 }, // เปลี่ยนไป badend1.png
        textContents: [
          {
            instanceId: 'choice_prompt',
            type: 'narration',
            content: 'ตอนนี้คุณจะทำอะไร?',
          },
        ],
        choiceIds: [choiceMap.CHOICE_OPEN_SECRET_DOOR, choiceMap.CHOICE_TAKE_PHOTO, choiceMap.CHOICE_LOCK_DOOR]
      },
      // === SCENE 14: ห้องใต้ดิน ===
      {
        novelId,
        episodeId,
        sceneOrder: 14,
        nodeId: 'scene_enter_basement_1',
        title: 'ห้องใต้ดิน',
        background: { type: 'image', value: '/images/background/badend1.png', isOfficialMedia: true, fitMode: 'cover' },
        sceneTransitionOut: { type: 'none', durationSeconds: 0 }, // Background เดียวกัน
        textContents: [
            {
                instanceId: 'narration_basement_whisper',
                type: 'narration',
                content: 'เสียงกระซิบดังขึ้นทันทีที่เปิดประตู… "ดีใจที่เธอมาจนถึงตรงนี้…"'
            }
        ]
      },
      // === SCENE 15: เผชิญหน้า ===
      {
        novelId,
        episodeId,
        sceneOrder: 15,
        nodeId: 'scene_basement_encounter',
        title: 'เผชิญหน้า',
        background: { type: 'image', value: '/images/background/badend1.png', isOfficialMedia: true, fitMode: 'cover' },
        sceneTransitionOut: { type: 'none', durationSeconds: 0 }, // Background เดียวกัน (ending scene)
        textContents: [
            {
                instanceId: 'narration_basement_details',
                type: 'narration',
                content: 'ข้างล่างเป็นห้องใต้ดินเก่ามืดสนิท มีผนังที่ขูดด้วยเล็บนับพันเส้น ตรงกลางห้อง มีผู้ชายไม่มีหน้า…ยื่นกล่องไม้กลับมาให้เธอ…'
            }
        ]
      },
      // === SCENE 16: BAD ENDING 1 - เสียงสุดท้าย ===
      // 🎭 MULTIPLE ENDINGS: ฉากจบที่ 1 - แสดง ending screen ทันทีเมื่อถึงฉากนี้
      {
        novelId,
        episodeId,
        sceneOrder: 16,
        nodeId: 'scene_bad_ending_1',
        title: 'เสียงสุดท้าย',
        background: { type: 'image', value: '/images/background/badend1.png', isOfficialMedia: true, fitMode: 'cover' },
        sceneTransitionOut: { type: 'fade', durationSeconds: 1.0 }, // Ending scene สำหรับ dramatic effect
        textContents: [
            {
                instanceId: 'narration_final_words',
                type: 'narration',
                content: '"ต่อไป…เสียงสุดท้ายจะเป็นของเธอ"'
            },
            {
                instanceId: 'narration_ending_desc',
                type: 'narration',
                content: 'นิราหายไป อีกสองเดือนต่อมา กล่องไม้และเทปอันเดิมกลับไปวางอยู่ที่เดิม พร้อมเทปล่าสุดว่า "เสียงของนิรา"'
            }
        ],
        ending: {
          endingType: 'BAD',
          title: 'เสียงสุดท้าย',
          description: 'นิรากลายเป็นเสียงในเทปอันต่อไป หลังจากเผชิญหน้ากับสิ่งลี้ลับในห้องใต้ดิน',
          endingId: 'bad_ending_1',
          imageUrl: '/images/background/badend1.png'
>>>>>>> fe3ef66d
        }
      ]
    },
    // === SCENE 12: ประตูลับ ===
    {
      novelId,
      episodeId,
      sceneOrder: 12,
      nodeId: 'scene_secret_door',
      title: 'ประตูลับ',
      background: { type: 'image', value: '/images/background/home.png', isOfficialMedia: true, fitMode: 'cover' },
      sceneTransitionOut: { type: 'none', durationSeconds: 0 }, // Background เดียวกัน
      textContents: [
        {
          instanceId: 'narration_nira_shock',
          type: 'narration',
          content: 'นิราตกใจ ปิดเทป'
        },
        {
          instanceId: 'narration_found_door',
          type: 'narration',
          content: 'วันรุ่งขึ้น เธอสังเกตเห็นพรมในครัวนูนขึ้นเล็กน้อย เมื่อเปิดออกมา พบ "ประตูลับ"'
        }
      ]
    },
    // === SCENE 13: การตัดสินใจกับประตูลับ ===
    {
      novelId,
      episodeId,
      sceneOrder: 13,
      nodeId: 'scene_secret_door_choice',
      title: 'การตัดสินใจกับประตูลับ',
      background: { type: 'image', value: '/images/background/home.png', isOfficialMedia: true, fitMode: 'cover' },
      sceneTransitionOut: { type: 'fade', durationSeconds: 0.8 }, // เปลี่ยนไป badend1.png
      textContents: [
        {
          instanceId: 'choice_prompt',
          type: 'narration',
          content: 'ตอนนี้คุณจะทำอะไร?',
        },
      ],
      choiceIds: [choiceMap.CHOICE_OPEN_SECRET_DOOR, choiceMap.CHOICE_TAKE_PHOTO, choiceMap.CHOICE_LOCK_DOOR]
    },
    // === SCENE 14: ห้องใต้ดิน ===
    {
      novelId,
      episodeId,
      sceneOrder: 14,
      nodeId: 'scene_enter_basement_1',
      title: 'ห้องใต้ดิน',
      background: { type: 'image', value: '/images/background/badend1.png', isOfficialMedia: true, fitMode: 'cover' },
      sceneTransitionOut: { type: 'none', durationSeconds: 0 }, // Background เดียวกัน
      textContents: [
        {
          instanceId: 'narration_basement_whisper',
          type: 'narration',
          content: 'เสียงกระซิบดังขึ้นทันทีที่เปิดประตู… "ดีใจที่เธอมาจนถึงตรงนี้…"'
        }
      ]
    },
    // === SCENE 15: เผชิญหน้า ===
    {
      novelId,
      episodeId,
      sceneOrder: 15,
      nodeId: 'scene_basement_encounter',
      title: 'เผชิญหน้า',
      background: { type: 'image', value: '/images/background/badend1.png', isOfficialMedia: true, fitMode: 'cover' },
      sceneTransitionOut: { type: 'none', durationSeconds: 0 }, // Background เดียวกัน (ending scene)
      textContents: [
        {
          instanceId: 'narration_basement_details',
          type: 'narration',
          content: 'ข้างล่างเป็นห้องใต้ดินเก่ามืดสนิท มีผนังที่ขูดด้วยเล็บนับพันเส้น ตรงกลางห้อง มีผู้ชายไม่มีหน้า…ยื่นกล่องไม้กลับมาให้เธอ…'
        }
      ]
    },
    // === SCENE 16: BAD ENDING 1 - เสียงสุดท้าย ===
    // 🎭 MULTIPLE ENDINGS: ฉากจบที่ 1 - แสดง ending screen ทันทีเมื่อถึงฉากนี้
    {
      novelId,
      episodeId,
      sceneOrder: 16,
      nodeId: 'scene_bad_ending_1',
      title: 'เสียงสุดท้าย',
      background: { type: 'image', value: '/images/background/badend1.png', isOfficialMedia: true, fitMode: 'cover' },
      sceneTransitionOut: { type: 'fade', durationSeconds: 1.0 }, // Ending scene สำหรับ dramatic effect
      textContents: [
        {
          instanceId: 'narration_final_words',
          type: 'narration',
          content: '"ต่อไป…เสียงสุดท้ายจะเป็นของเธอ"'
        },
        {
          instanceId: 'narration_ending_desc',
          type: 'narration',
          content: 'นิราหายไป อีกสองเดือนต่อมา กล่องไม้และเทปอันเดิมกลับไปวางอยู่ที่เดิม พร้อมเทปล่าสุดว่า "เสียงของนิรา"'
        }
      ],
      ending: {
        endingType: 'BAD',
        title: 'เสียงสุดท้าย',
        description: 'นิรากลายเป็นเสียงในเทปอันต่อไป หลังจากเผชิญหน้ากับสิ่งลี้ลับในห้องใต้ดิน',
        endingId: 'bad_ending_1',
        imageUrl: '/images/background/badend1.png'
      }
    },
    // === SCENE 17: คำเตือนจากเพื่อน (จาก choice take photo) ===
    {
      novelId,
      episodeId,
      sceneOrder: 17,
      nodeId: 'scene_send_photo_1',
      title: 'คำเตือนจากเพื่อน',
      background: { type: 'image', value: '/images/background/home.png', isOfficialMedia: true, fitMode: 'cover' },
      sceneTransitionOut: { type: 'none', durationSeconds: 0 }, // Background เดียวกัน
      textContents: [
        {
          instanceId: 'narration_friend_warning',
          type: 'narration',
          content: 'มิน เพื่อนสนิท รีบบอกให้เธอ "อย่าเปิดเด็ดขาด!"'
        },
        {
          instanceId: 'narration_kitchen_door_opens',
          type: 'narration',
          content: 'นิรากำลังจะปิดฝากลับไป… แต่ประตูห้องครัวก็ เปิดเอง…'
        }
      ]
    },
    // === SCENE 18: ประตูบานอื่น ===
    {
      novelId,
      episodeId,
      sceneOrder: 18,
      nodeId: 'scene_other_doors',
      title: 'ประตูบานอื่น',
      background: { type: 'image', value: '/images/background/home.png', isOfficialMedia: true, fitMode: 'cover' },
      sceneTransitionOut: { type: 'fade', durationSeconds: 0.8 }, // เปลี่ยนไป badend1.png
      textContents: [
        {
          instanceId: 'narration_whisper_choice',
          type: 'narration',
          content: 'เสียงกระซิบดังขึ้น: "ถ้าไม่เปิดประตูนั้น ประตูอื่นจะเปิดแทน…"'
        },
        {
          instanceId: 'narration_chaos',
          type: 'narration',
          content: 'ทันใดนั้น…หน้าต่างทุกบานเปิดพรึ่บ ไฟดับทั้งหลัง…'
        }
      ]
    },
    // === SCENE 19: BAD ENDING 2 - เสียงที่ถูกเลือก ===
    // 🎭 MULTIPLE ENDINGS: ฉากจบที่ 2 - แสดง ending screen ทันทีเมื่อถึงฉากนี้
    {
      novelId,
      episodeId,
      sceneOrder: 19,
      nodeId: 'scene_bad_ending_2',
      title: 'เสียงที่ถูกเลือก',
      background: { type: 'image', value: '/images/background/badend1.png', isOfficialMedia: true, fitMode: 'cover' },
      sceneTransitionOut: { type: 'fade', durationSeconds: 1.0 }, // Ending scene สำหรับ dramatic effect
      textContents: [
        {
          instanceId: 'narration_disappearance',
          type: 'narration',
          content: 'นิราหายไปกลางสายตาของมินผ่านวิดีโอคอล กล้องดับพร้อมเสียงกระซิบว่า "เสียงของเธอ…ถูกเลือกแล้ว"'
        }
      ],
      ending: {
        endingType: 'BAD',
        title: 'เสียงที่ถูกเลือก',
        description: 'นิราหายตัวไปอย่างลึกลับระหว่างวิดีโอคอลกับเพื่อน หลังจากเพิกเฉยต่อคำเตือน',
        endingId: 'bad_ending_2',
        imageUrl: '/images/background/badend1.png'
      }
    },
    // === SCENE 20: ผนึกประตู (จาก choice lock door) ===
    {
      novelId,
      episodeId,
      sceneOrder: 20,
      nodeId: 'scene_lock_door_1',
      title: 'ผนึกประตู',
      background: { type: 'image', value: '/images/background/home.png', isOfficialMedia: true, fitMode: 'cover' },
      sceneTransitionOut: { type: 'none', durationSeconds: 0 }, // Background เดียวกัน
      textContents: [
        { instanceId: 'narration_shaking', type: 'narration', content: 'นิราตัวสั่น มือไม้เย็นเฉียบ สิ่งที่เธอเพิ่งเห็นใต้ประตูลับ — เงาคล้ายร่างเด็กผอมสูงที่เคลื่อนไหวเร็วผิดธรรมชาติ — มันยังคงลอยอยู่ในดวงตาเธอ' },
        { instanceId: 'narration_slam_door', type: 'narration', content: 'เธอ กระแทก ฝาปิดบันไดใต้พื้นด้วยแรงทั้งหมดที่มี เสียง "ปึง!" ดังขึ้น และตามด้วยเสียงกระแทกเบา ๆ …จาก "ข้างใต้"' },
        { instanceId: 'narration_climbing', type: 'narration', content: 'กึก… กึก… ตึง… เหมือนบางอย่างกำลังปีนขึ้นมา' },
        { instanceId: 'narration_move_fridge', type: 'narration', content: 'นิรารีบลากตู้เย็นขนาดใหญ่ไปทับไว้ทันที ต้องใช้แรงมากกว่าที่เคยใช้มาในชีวิต กล้ามเนื้อสั่นระริกเมื่อเธอลากขอบมันผ่านพื้นไม้เก่าเสียงครูด ๆ อย่างน่าขนลุก' },
        { instanceId: 'narration_lock_fridge', type: 'narration', content: 'ในที่สุด… ตู้เย็นก็ขวางไว้ตรงกลางพอดี เธอรีบเอาโซ่ที่เคยใช้รัดประตูคลังอาหาร มารัดไว้กับหูเหล็กของตู้เย็น และตรึงกับตะขอบนพื้น ล็อกไว้แล้ว' },
        { instanceId: 'narration_hope', type: 'narration', content: 'สิ่งที่อยู่ข้างล่าง…จะไม่มีวันขึ้นมาอีก หรืออย่างน้อย…เธอก็หวังเช่นนั้น' },
      ]
    },
    // === SCENE 21: เฝ้าระวัง ===
    {
      novelId,
      episodeId,
      sceneOrder: 21,
      nodeId: 'scene_vigil',
      title: 'เฝ้าระวัง',
      background: { type: 'image', value: '/images/background/home.png', isOfficialMedia: true, fitMode: 'cover' },
      sceneTransitionOut: { type: 'none', durationSeconds: 0 }, // Background เดียวกัน
      textContents: [
        { instanceId: 'narration_vigil', type: 'narration', content: 'คืนนั้น เธอนั่งเฝ้าตู้เย็นทั้งคืน โดยถือมีดครัวไว้ในมือ เสียงเคาะยังคงมีเป็นระยะ…' },
        { instanceId: 'narration_knocking', type: 'narration', content: 'ไม่แรง…แต่สม่ำเสมอ เหมือน "มันรู้" ว่าเธอยังนั่งฟังอยู่ เหมือนการย้ำเตือนว่า "ฉันยังอยู่ตรงนี้"' },
      ]
    },
    // === SCENE 22: ทางเลือกต่อไป ===
    {
      novelId,
      episodeId,
      sceneOrder: 22,
      nodeId: 'scene_lock_door_choice',
      title: 'ทางเลือกต่อไป',
      background: { type: 'image', value: '/images/background/home.png', isOfficialMedia: true, fitMode: 'cover' },
      sceneTransitionOut: { type: 'none', durationSeconds: 0 }, // Background เดียวกัน (มี 3 choices ที่ใช้ background เดียวกัน)
      choiceIds: [choiceMap.CHOICE_REINFORCE_DOOR, choiceMap.CHOICE_SETUP_CAMERA, choiceMap.CHOICE_DESTROY_DOOR]
    },
    // === SCENE 23: เสริมความแข็งแกร่ง ===
    {
      novelId,
      episodeId,
      sceneOrder: 23,
      nodeId: 'scene_reinforce_door_1',
      title: 'เสริมความแข็งแกร่ง',
      background: { type: 'image', value: '/images/background/home.png', isOfficialMedia: true, fitMode: 'cover' },
      sceneTransitionOut: { type: 'fade', durationSeconds: 0.8 }, // เปลี่ยนไป badend1.png
      textContents: [
        { instanceId: 'narration_reinforce', type: 'narration', content: 'นิราใช้เวลาทั้งเช้า เลื่อยไม้จากลังเก่า ตอกโครงเหล็กกับผนังสองด้านของห้องครัว เธอเอาไม้หนา ๆ ทับบนตู้เย็น ตอกตะปูแน่นทุกมุม จนกลายเป็น "หลุมฝังศพ" ที่ไม่มีวจะเปิดอีก' },
        { instanceId: 'narration_whisper_plug', type: 'narration', content: 'เสียงเคาะเงียบลงในคืนที่สาม แต่สิ่งที่ดังแทนคือ… เสียง "กระซิบจากปลั๊กไฟ" เมื่อเธอเอาหูแนบผนัง กลับได้ยินเสียงเด็กพูดคำว่า… "เธอฝังฉัน… แต่ฉันฝันถึงเธอทุกคืน…"' },
      ]
    },
    // === SCENE 24: BAD ENDING 3 - มืออีกข้าง ===
    // 🎭 MULTIPLE ENDINGS: ฉากจบที่ 3 - แสดง ending screen ทันทีเมื่อถึงฉากนี้
    {
      novelId,
      episodeId,
      sceneOrder: 24,
      nodeId: 'scene_bad_ending_3',
      title: 'มืออีกข้าง',
      background: { type: 'image', value: '/images/background/badend1.png', isOfficialMedia: true, fitMode: 'cover' },
      sceneTransitionOut: { type: 'fade', durationSeconds: 1.0 }, // Ending scene สำหรับ dramatic effect
      textContents: [
        { instanceId: 'narration_sleepwalk', type: 'narration', content: 'นิราเริ่มละเมอ เธอลุกขึ้นกลางดึก เดินมาที่ห้องครัว และ… แกะตะปูออกทีละตัว… ทั้งที่หลับตาอยู่' },
        { instanceId: 'narration_other_hand', type: 'narration', content: 'กล้องวงจรปิดที่เธอลืมไว้ในมุมห้องจับภาพได้ชัดเจน ว่า "มือที่เปิดไม้แผ่นสุดท้าย" ไม่ใช่มือเธอคนเดียว… มี "อีกมือ" ที่ผิวซีดขาว…จับตะปูอีกด้าน พร้อมกัน' },
      ],
      ending: {
        endingType: 'BAD',
        title: 'มืออีกข้าง',
        description: 'การเพิกเฉยไม่ได้ช่วยอะไร สิ่งลี้ลับได้เข้ามาอยู่ในตัวเธอเรียบร้อยแล้ว',
        endingId: 'bad_ending_3',
        imageUrl: '/images/background/badend1.png'
      }
    },
    // === SCENE 25: ติดตั้งกล้อง ===
    {
      novelId,
      episodeId,
      sceneOrder: 25,
      nodeId: 'scene_setup_camera_1',
      title: 'ติดตั้งกล้อง',
      background: { type: 'image', value: '/images/background/home.png', isOfficialMedia: true, fitMode: 'cover' },
      sceneTransitionOut: { type: 'fade', durationSeconds: 0.8 }, // เปลี่ยนไป badend1.png
      textContents: [
        { instanceId: 'narration_setup_camera', type: 'narration', content: 'นิราซื้อกล้องวงจรปิดแบบมีอินฟราเรดมาติดไว้ หันตรงไปยังตู้เย็นกับพื้น เธอออกไปนอนโรงแรมเล็ก ๆ ในตัวเมือง พร้อมโน้ตบุ๊กเพื่อดูฟุตเทจแบบเรียลไทม์' },
        { instanceId: 'narration_camera_shake', type: 'narration', content: 'ตีสองสิบห้า — จู่ ๆ กล้องเริ่มสั่น ในภาพปรากฏ "ร่างดำซีดสูงเกินคน" ปีนออกจากช่องแคบ ๆ ใต้ตู้เย็น แม้ตู้เย็นไม่ขยับเลยสักนิด' },
        { instanceId: 'narration_faceless', type: 'narration', content: 'มัน ทะลุผ่าน อย่างไร้แรงต้าน มันยืนนิ่ง…แล้ว "หันหน้ามาทางกล้องโดยตรง" ใบหน้าขาวซีดไม่มีลูกตา แต่กลับมี "ปาก" อยู่ตรงกลางหน้าผาก ปากนั้น… ยิ้ม' },
      ]
    },
    // === SCENE 26: BAD ENDING 4 - ถึงตาเธอ ===
    // 🎭 MULTIPLE ENDINGS: ฉากจบที่ 4 - แสดง ending screen ทันทีเมื่อถึงฉากนี้
    {
      novelId,
      episodeId,
      sceneOrder: 26,
      nodeId: 'scene_bad_ending_4',
      title: 'ถึงตาเธอ',
      background: { type: 'image', value: '/images/background/badend1.png', isOfficialMedia: true, fitMode: 'cover' },
      sceneTransitionOut: { type: 'fade', durationSeconds: 1.0 }, // Ending scene สำหรับ dramatic effect
      textContents: [
        { instanceId: 'narration_camera_destroyed', type: 'narration', content: 'นิรากลับบ้านในวันรุ่งขึ้น กล้องถูกบิดหักพังลง หน้าประตูบ้านมีโน้ตเขียนด้วยลายมือเด็ก: "ออกไปได้แล้ว… ถึงตาเธอลงมาหาฉันบ้าง"' },
      ],
      ending: {
        endingType: 'BAD',
        title: 'ถึงตาเธอ',
        description: 'การพยายามสังเกตการณ์จากระยะไกลไม่ได้ผล สิ่งลี้ลับสามารถเข้าถึงตัวนิราได้อยู่ดี',
        endingId: 'bad_ending_4',
        imageUrl: '/images/background/badend1.png'
      }
    },
    // === SCENE 27: ทำลายล้าง ===
    {
      novelId,
      episodeId,
      sceneOrder: 27,
      nodeId: 'scene_destroy_door_1',
      title: 'ทำลายล้าง',
      background: { type: 'image', value: '/images/background/home.png', isOfficialMedia: true, fitMode: 'cover' },
      sceneTransitionOut: { type: 'fade', durationSeconds: 0.8 }, // เปลี่ยนไป badend1.png
      textContents: [
        { instanceId: 'narration_destroy_plan', type: 'narration', content: 'นิราตัดสินใจว่า จะไม่ทนอีกต่อไป เธอรู้จักเพื่อนเก่าที่เป็นช่างโยธา เขาช่วยเอาวัตถุระเบิดแรงต่ำมาฝังไว้ใต้พื้นห้อง เธอเตือนเพื่อนว่า "อย่ามองเข้าไปข้างในเด็ดขาด"' },
        { instanceId: 'narration_explosion', type: 'narration', content: 'เวลา 05:03 น. นิรากดสวิตช์จุดระเบิดในระยะไกล ตูม! เสียงดังสะท้อนทั่วหมู่บ้าน ไฟไหม้ลุกลามเฉพาะ "บริเวณห้องครัว"' },
        { instanceId: 'narration_shadow', type: 'narration', content: 'เธอเห็นเงาดำ ๆ พุ่งขึ้นไปในเปลวเพลิง เหมือนกำลังดิ้น…และ "หัวเราะ"' },
      ]
    },
    // === SCENE 28: TRUE ENDING - รอยยิ้มสุดท้าย ===
    // 🎭 MULTIPLE ENDINGS: ฉากจบที่ 5 (TRUE ENDING) - แสดง ending screen ทันทีเมื่อถึงฉากนี้
    {
      novelId,
      episodeId,
      sceneOrder: 28,
      nodeId: 'scene_bad_ending_5',
      title: 'รอยยิ้มสุดท้าย',
      background: { type: 'image', value: '/images/background/badend1.png', isOfficialMedia: true, fitMode: 'cover' },
      sceneTransitionOut: { type: 'fade', durationSeconds: 1.2 }, // TRUE ending ดราม่าสุด
      textContents: [
        { instanceId: 'narration_no_basement', type: 'narration', content: 'เจ้าหน้าที่ดับเพลิงพบว่า ใต้บ้านไม่มีทางเดิน ไม่มีห้องใต้ดิน ไม่มีอุโมงค์ใด ๆ ทั้งสิ้น "มันแค่ดินตัน ๆ… ไม่มีช่องเลยครับ"' },
        { instanceId: 'narration_camera_reveal', type: 'narration', content: 'แต่…ในภาพจากกล้องเพื่อนช่าง ก่อนระเบิดจะลง 3 วินาที มีเด็กหญิงตัวเล็ก ๆ เดินขึ้นจากช่องพื้น หันหน้ามา… แล้วยิ้มให้กล้อง…' },
      ],
      ending: {
        endingType: 'TRUE',
        title: 'รอยยิ้มสุดท้าย',
        description: 'การทำลายสถานที่ได้ปลดปล่อยวิญญาณเด็กสาว และรอยยิ้มสุดท้ายของเธอคือการขอบคุณที่ช่วยให้เธอเป็นอิสระจากคำสาปนี้',
        endingId: 'true_ending',
        imageUrl: '/images/background/badend1.png'
      }
    },
    // === SCENE 29: จบบทที่ 1 (สำหรับ multiple endings) ===
    // 🎭 MULTIPLE ENDINGS: ฉากจบที่ 6 (NORMAL ENDING) - แสดง ending screen ทันทีเมื่อถึงฉากนี้
    {
      novelId,
      episodeId,
      sceneOrder: 29,
      nodeId: 'scene_end_of_prologue',
      title: 'จะเกิดอะไรขึ้นต่อไป...',
      background: { type: 'image', value: '/images/background/main.png', isOfficialMedia: true, fitMode: 'cover' },
      sceneTransitionOut: { type: 'fade', durationSeconds: 1.0 }, // Ending scene สำหรับ dramatic effect
      textContents: [
        {
          instanceId: 'ending_message',
          type: 'narration',
          content: 'เรื่องราวในบทแรกจบลงเพียงเท่านี้... การตัดสินใจของคุณจะนำไปสู่อะไร โปรดติดตามตอนต่อไป',
        },
      ],
      ending: {
        endingType: 'NORMAL',
        title: 'จบบทที่ 1',
        description: 'จบตอนแรกของเรื่อง The Whisper of 999 โปรดติดตามตอนต่อไป',
        endingId: 'prologue_end',
        imageUrl: '/images/background/main.png'
      }
    }
  ];

  // สร้าง scenes ทั้งหมดก่อน
  console.log(`🎬 กำลังสร้าง ${scenes.length} scenes สำหรับ Episode 1...`);
  const savedScenes = [];
  for (const scene of scenes) {
    const sceneDoc = new SceneModel(scene);
    await sceneDoc.save();
    savedScenes.push(sceneDoc);
  }

  // จากนั้นสร้าง defaultNextSceneId mapping โดยใช้ nodeId เป็นหลัก
  const sceneNodeIdMap = savedScenes.reduce((acc, scene) => {
    if (scene.nodeId) {
      acc[scene.nodeId] = scene._id.toString();
    }
    return acc;
  }, {} as Record<string, string>);

  // อัปเดต defaultNextSceneId สำหรับ scenes ที่ไม่มี choices หรือมีการต่อเนื่องชัดเจน
  // 🎭 สำหรับ Multiple Endings: ending scenes จะไม่มีการเชื่อมต่อไปยังฉากอื่น
  const sceneUpdates = [
    // ฉากแรกไปฉากที่สอง (การรับกุญแจ)
    { from: 'scene_arrival', to: 'scene_key_exchange' },
    // จากรับกุญแจไปความคิดของนิรา
    { from: 'scene_key_exchange', to: 'scene_nira_thoughts' },
    // จากความคิดไปคำเตือน
    { from: 'scene_nira_thoughts', to: 'scene_agent_warning' },
    // จากคำเตือนไปเข้าบ้าน
    { from: 'scene_agent_warning', to: 'scene_enter_house' },
    // จากเข้าบ้านไปตัดสินใจแรก
    { from: 'scene_enter_house', to: 'scene_first_choice' },

    // จาก explore ไปหาของ
    { from: 'scene_explore_downstairs_1', to: 'scene_found_box' },
    { from: 'scene_found_box', to: 'scene_found_tape' },
    { from: 'scene_found_tape', to: 'scene_tape_choice' },

    // จากฟังเทปไปเจอประตูลับ
    { from: 'scene_listen_tape_1', to: 'scene_secret_door' },
    { from: 'scene_secret_door', to: 'scene_secret_door_choice' },

    // จากเปิดประตูลับไปห้องใต้ดิน
    { from: 'scene_enter_basement_1', to: 'scene_basement_encounter' },
    { from: 'scene_basement_encounter', to: 'scene_bad_ending_1' },

    // จากส่งรูปไปประตูอื่น
    { from: 'scene_send_photo_1', to: 'scene_other_doors' },
    { from: 'scene_other_doors', to: 'scene_bad_ending_2' },

    // จากล็อกประตูไปเฝ้าระวัง
    { from: 'scene_lock_door_1', to: 'scene_vigil' },
    { from: 'scene_vigil', to: 'scene_lock_door_choice' },

    // จากเสริมประตูไปจบเลว
    { from: 'scene_reinforce_door_1', to: 'scene_bad_ending_3' },

    // จากติดกล้องไปจบเลว
    { from: 'scene_setup_camera_1', to: 'scene_bad_ending_4' },

    // จากทำลายไปจบจริง
    { from: 'scene_destroy_door_1', to: 'scene_bad_ending_5' },

    // 🎭 MULTIPLE ENDINGS: ending scenes ไม่มีการเชื่อมต่อไปยังฉากอื่น
    // เมื่อถึง ending scene จะแสดง ending screen และหยุดการเล่น
    // ไม่ต้องเพิ่ม defaultNextSceneId สำหรับ ending scenes
  ];

  // อัปเดต defaultNextSceneId
  console.log('🔗 กำลังเชื่อมต่อ scenes...');
  for (const update of sceneUpdates) {
    const fromSceneId = sceneNodeIdMap[update.from];
    const toSceneId = sceneNodeIdMap[update.to];

    if (fromSceneId && toSceneId) {
      await SceneModel.findByIdAndUpdate(fromSceneId, {
        defaultNextSceneId: new mongoose.Types.ObjectId(toSceneId)
      });
    }
  }

  console.log(`✅ สร้าง scenes เสร็จสิ้น: ${savedScenes.length} scenes`);
  return savedScenes;
};

/**
 * สร้าง StoryMap สำหรับนิยาย "เสียงกระซิบจากอพาร์ตเมนท์หมายเลข999"
 * @param novelId - ID ของนิยาย
 * @param authorId - ID ของผู้แต่ง
 * @param choices - Array ของ choices ที่ถูกสร้างแล้ว
 * @returns StoryMap document ที่สร้างเสร็จแล้ว
 */
const createWhisper999StoryMap = async (novelId: mongoose.Types.ObjectId, authorId: mongoose.Types.ObjectId, choices: any[]) => {
  console.log('📊 กำลังสร้าง StoryMap สำหรับ "เสียงกระซิบจากอพาร์ตเมนท์หมายเลข999"...');

  // สร้าง choice lookup map สำหรับแปลง choiceCode เป็น ObjectId
  const choiceCodeToId = choices.reduce((acc, choice) => {
    acc[choice.choiceCode] = choice._id;
    return acc;
  }, {} as Record<string, mongoose.Types.ObjectId>);

  // กำหนดตัวแปรเรื่องราว (Story Variables)
  const storyVariables: IStoryVariableDefinition[] = [
    {
      variableId: uuidv4(), // ใช้ UUID เพื่อความ unique
      variableName: 'karma',
      dataType: StoryVariableDataType.NUMBER,
      initialValue: 0,
      description: 'ค่ากรรมของตัวละครหลัก (เพิ่มเมื่อเลือกดี ลดเมื่อเลือกร้าย)',
      allowedValues: [-100, 100],
      isGlobal: true,
      isVisibleToPlayer: false
    },
    {
      variableId: uuidv4(), // ใช้ UUID เพื่อความ unique
      variableName: 'has_explored_basement',
      dataType: StoryVariableDataType.BOOLEAN,
      initialValue: false,
      description: 'ตัวแปรเช็คว่าผู้เล่นเข้าไปในห้องใต้ดินแล้วหรือยัง',
      isGlobal: true,
      isVisibleToPlayer: false
    },
    {
      variableId: uuidv4(), // ใช้ UUID เพื่อความ unique
      variableName: 'tape_listened',
      dataType: StoryVariableDataType.BOOLEAN,
      initialValue: false,
      description: 'ตัวแปรเช็คว่าผู้เล่นฟังเทปแล้วหรือยัง',
      isGlobal: true,
      isVisibleToPlayer: false
    }
  ];

  // สร้าง mapping สำหรับ nodeId เพื่อให้สามารถอ้างอิงได้
  const nodeIdMapping: Record<string, string> = {
    'start_whisper999': uuidv4(),
    'scene_arrival': uuidv4(),
    'scene_key_exchange': uuidv4(),
    'scene_nira_thoughts': uuidv4(),
    'scene_agent_warning': uuidv4(),
    'scene_enter_house': uuidv4(),
    'choice_first_decision': uuidv4(),
    'scene_explore_downstairs_1': uuidv4(),
    'scene_found_box': uuidv4(),
    'scene_found_tape': uuidv4(),
    'choice_tape_decision': uuidv4(),
    'scene_listen_tape_1': uuidv4(),
    'scene_secret_door': uuidv4(),
    'choice_secret_door_decision': uuidv4(),
    'scene_enter_basement_1': uuidv4(),
    'scene_basement_encounter': uuidv4(),
    'scene_send_photo_1': uuidv4(),
    'scene_other_doors': uuidv4(),
    'scene_lock_door_1': uuidv4(),
    'scene_vigil': uuidv4(),
    'choice_lock_door_decision': uuidv4(),
    'scene_reinforce_door_1': uuidv4(),
    'scene_setup_camera_1': uuidv4(),
    'scene_destroy_door_1': uuidv4(),
    'ending_bad_1': uuidv4(),
    'ending_bad_2': uuidv4(),
    'ending_bad_3': uuidv4(),
    'ending_bad_4': uuidv4(),
    'ending_true': uuidv4(),
    'ending_safe_day1': uuidv4(),
    'ending_cliffhanger_3am': uuidv4(),
    'ending_destroy_evidence': uuidv4()
  };

  // กำหนด tier และ spacing สำหรับการจัดเรียงอัตโนมัติ
  const TIER_SPACING = 300; // ระยะห่างระหว่างชั้น
  const NODE_SPACING = 200; // ระยะห่างระหว่าง node ในแนวเดียวกัน
  const START_X = 100;
  const START_Y = 300; // ตำแหน่งกลาง

  // กำหนด Nodes ของ StoryMap พร้อม layout ที่สวยงาม
  const nodes: IStoryMapNode[] = [
    // === TIER 0: Start Node ===
    {
      nodeId: nodeIdMapping['start_whisper999'],
      nodeType: StoryMapNodeType.START_NODE,
      title: 'จุดเริ่มต้น',
      position: { x: START_X, y: START_Y },
      nodeSpecificData: {},
      notesForAuthor: 'จุดเริ่มต้นของเรื่อง - การมาถึงบ้านใหม่',
      editorVisuals: {
        color: '#10B981', // สีเขียว
        orientation: 'horizontal',
        borderRadius: 12,
        gradient: {
          from: '#10B981',
          to: '#059669',
          direction: 'horizontal'
        }
      },
      layoutConfig: {
        mode: 'auto',
        tier: 0,
        order: 0
      }
    },
<<<<<<< HEAD

    // Scene Nodes
=======
    
    // === TIER 1: Scene Chain ===
>>>>>>> fe3ef66d
    {
      nodeId: nodeIdMapping['scene_arrival'],
      nodeType: StoryMapNodeType.SCENE_NODE,
      title: 'การมาถึง',
      position: { x: START_X + TIER_SPACING, y: START_Y },
      nodeSpecificData: { sceneId: 'scene_arrival' },
      editorVisuals: {
        color: '#3B82F6', // สีน้ำเงิน
        orientation: 'horizontal',
        showThumbnail: true,
        borderRadius: 8
      },
      layoutConfig: {
        mode: 'auto',
        tier: 1,
        order: 0
      }
    },
    {
      nodeId: nodeIdMapping['scene_key_exchange'],
      nodeType: StoryMapNodeType.SCENE_NODE,
      title: 'รับกุญแจ',
      position: { x: START_X + TIER_SPACING * 2, y: START_Y },
      nodeSpecificData: { sceneId: 'scene_key_exchange' },
      editorVisuals: {
        color: '#3B82F6',
        orientation: 'horizontal',
        showThumbnail: true,
        borderRadius: 8
      },
      layoutConfig: {
        mode: 'auto',
        tier: 2,
        order: 0
      }
    },
    {
      nodeId: nodeIdMapping['scene_nira_thoughts'],
      nodeType: StoryMapNodeType.SCENE_NODE,
      title: 'ความคิดของนิรา',
      position: { x: START_X + TIER_SPACING * 3, y: START_Y },
      nodeSpecificData: { sceneId: 'scene_nira_thoughts' },
      editorVisuals: {
        color: '#8B5CF6', // สีม่วง - ความคิด
        orientation: 'horizontal',
        showThumbnail: true,
        borderRadius: 8
      },
      layoutConfig: {
        mode: 'auto',
        tier: 3,
        order: 0
      }
    },
    {
      nodeId: nodeIdMapping['scene_agent_warning'],
      nodeType: StoryMapNodeType.SCENE_NODE,
      title: 'คำเตือน',
      position: { x: START_X + TIER_SPACING * 4, y: START_Y },
      nodeSpecificData: { sceneId: 'scene_agent_warning' },
      editorVisuals: {
        color: '#F59E0B', // สีเหลือง - คำเตือน
        orientation: 'horizontal',
        showThumbnail: true,
        borderRadius: 8
      },
      layoutConfig: {
        mode: 'auto',
        tier: 4,
        order: 0
      }
    },
    {
      nodeId: nodeIdMapping['scene_enter_house'],
      nodeType: StoryMapNodeType.SCENE_NODE,
      title: 'เข้าบ้าน',
      position: { x: START_X + TIER_SPACING * 5, y: START_Y },
      nodeSpecificData: { sceneId: 'scene_enter_house' },
      editorVisuals: {
        color: '#3B82F6',
        orientation: 'horizontal',
        showThumbnail: true,
        borderRadius: 8
      },
      layoutConfig: {
        mode: 'auto',
        tier: 5,
        order: 0
      }
    },
<<<<<<< HEAD

    // Choice Node - การตัดสินใจแรก
=======
    
    // === TIER 6: First Decision Point ===
>>>>>>> fe3ef66d
    {
      nodeId: nodeIdMapping['choice_first_decision'],
      nodeType: StoryMapNodeType.CHOICE_NODE,
      title: 'การตัดสินใจแรก',
      position: { x: START_X + TIER_SPACING * 6, y: START_Y },
      nodeSpecificData: {
        choiceIds: [choiceCodeToId['CHOICE_EXPLORE'], choiceCodeToId['CHOICE_CLEAN'], choiceCodeToId['CHOICE_CALL']],
        promptText: 'ตอนนี้คุณจะทำอะไรเป็นอย่างแรก?',
        layout: 'vertical'
      },
      editorVisuals: {
        color: '#EC4899', // สีชมพู - choice
        orientation: 'vertical',
        borderRadius: 12,
        gradient: {
          from: '#EC4899',
          to: '#DB2777',
          direction: 'vertical'
        }
      },
      layoutConfig: {
        mode: 'auto',
        tier: 6,
        order: 0
      }
    },
<<<<<<< HEAD

    // Branch paths from first choice
=======
    
    // === TIER 7: Branch Paths ===
    // Path A: Explore
>>>>>>> fe3ef66d
    {
      nodeId: nodeIdMapping['scene_explore_downstairs_1'],
      nodeType: StoryMapNodeType.SCENE_NODE,
      title: 'สำรวจชั้นล่าง',
      position: { x: START_X + TIER_SPACING * 7, y: START_Y - NODE_SPACING },
      nodeSpecificData: { sceneId: 'scene_explore_downstairs_1' },
      editorVisuals: {
        color: '#6366F1', // สีน้ำเงินอิน๊ดิโก้
        orientation: 'horizontal',
        showThumbnail: true,
        borderRadius: 8
      },
      layoutConfig: {
        mode: 'auto',
        tier: 7,
        order: 0
      }
    },
    
    // Path B: Safe endings (Clean/Call)
    {
      nodeId: nodeIdMapping['ending_safe_day1'],
      nodeType: StoryMapNodeType.ENDING_NODE,
      title: 'วันแรกที่แสนสงบ',
      position: { x: START_X + TIER_SPACING * 7, y: START_Y + NODE_SPACING },
      nodeSpecificData: {
        endingTitle: 'วันแรกที่แสนสงบ',
        outcomeDescription: 'คุณเลือกที่จะใช้ชีวิตอย่างปกติสุขต่อไป และไม่มีอะไรผิดปกติเกิดขึ้นในวันแรก... อย่างน้อยก็ในตอนนี้'
      },
      editorVisuals: {
        color: '#22C55E', // สีเขียว - ending ดี
        orientation: 'horizontal',
        borderRadius: 12,
        gradient: {
          from: '#22C55E',
          to: '#16A34A',
          direction: 'horizontal'
        }
      },
      layoutConfig: {
        mode: 'auto',
        tier: 7,
        order: 1
      }
    },
    
    // === Continue Exploration Path ===
    {
      nodeId: nodeIdMapping['scene_found_box'],
      nodeType: StoryMapNodeType.SCENE_NODE,
      title: 'กล่องไม้เก่า',
      position: { x: START_X + TIER_SPACING * 8, y: START_Y - NODE_SPACING },
      nodeSpecificData: { sceneId: 'scene_found_box' },
      editorVisuals: {
        color: '#8B5CF6',
        orientation: 'horizontal',
        showThumbnail: true,
        borderRadius: 8
      },
      layoutConfig: {
        mode: 'auto',
        tier: 8,
        order: 0
      }
    },
    {
      nodeId: nodeIdMapping['scene_found_tape'],
      nodeType: StoryMapNodeType.SCENE_NODE,
      title: 'เทปลึกลับ',
      position: { x: START_X + TIER_SPACING * 9, y: START_Y - NODE_SPACING },
      nodeSpecificData: { sceneId: 'scene_found_tape' },
      editorVisuals: {
        color: '#DC2626', // สีแดง - อันตราย
        orientation: 'horizontal',
        showThumbnail: true,
        borderRadius: 8
      },
      layoutConfig: {
        mode: 'auto',
        tier: 9,
        order: 0
      }
    },
<<<<<<< HEAD

    // Choice Node - การตัดสินใจกับเทป
=======
    
    // === TIER 10: Tape Decision ===
>>>>>>> fe3ef66d
    {
      nodeId: nodeIdMapping['choice_tape_decision'],
      nodeType: StoryMapNodeType.CHOICE_NODE,
      title: 'การตัดสินใจกับเทป',
      position: { x: START_X + TIER_SPACING * 10, y: START_Y - NODE_SPACING },
      nodeSpecificData: {
        choiceIds: [choiceCodeToId['CHOICE_LISTEN_NOW'], choiceCodeToId['CHOICE_LISTEN_LATER'], choiceCodeToId['CHOICE_BURN_TAPE']],
        promptText: 'ตอนนี้คุณจะทำอะไรกับเทป?',
        layout: 'vertical'
      },
      editorVisuals: {
        color: '#DC2626', // สีแดง - choice อันตราย
        orientation: 'vertical',
        borderRadius: 12,
        gradient: {
          from: '#DC2626',
          to: '#B91C1C',
          direction: 'vertical'
        }
      },
      layoutConfig: {
        mode: 'auto',
        tier: 10,
        order: 0
      }
    },
<<<<<<< HEAD

    // Ending Nodes
=======
    
    // === Multiple Endings ===
>>>>>>> fe3ef66d
    {
      nodeId: nodeIdMapping['ending_bad_1'],
      nodeType: StoryMapNodeType.ENDING_NODE,
      title: 'เสียงสุดท้าย',
      position: { x: START_X + TIER_SPACING * 11, y: START_Y - NODE_SPACING * 2 },
      nodeSpecificData: {
        endingTitle: 'เสียงสุดท้าย',
        endingSceneId: 'scene_bad_ending_1',
        outcomeDescription: 'นิรากลายเป็นเสียงในเทปอันต่อไป หลังจากเผชิญหน้ากับสิ่งลี้ลับในห้องใต้ดิน'
      },
      editorVisuals: {
        color: '#7F1D1D', // สีแดงเข้ม - bad ending
        orientation: 'horizontal',
        borderRadius: 12,
        gradient: {
          from: '#7F1D1D',
          to: '#991B1B',
          direction: 'horizontal'
        }
      },
      layoutConfig: {
        mode: 'auto',
        tier: 11,
        order: 0
      }
    },
    {
      nodeId: nodeIdMapping['ending_cliffhanger_3am'],
      nodeType: StoryMapNodeType.ENDING_NODE,
      title: 'คำท้าทายตอนตีสาม',
      position: { x: START_X + TIER_SPACING * 11, y: START_Y - NODE_SPACING },
      nodeSpecificData: {
        endingTitle: 'คำท้าทายตอนตีสาม',
        outcomeDescription: 'คุณตัดสินใจที่จะทำตามคำท้าทายบนเทป... คืนนี้อะไรจะเกิดขึ้นกันแน่? (โปรดติดตามตอนต่อไป)'
      },
      editorVisuals: {
        color: '#F59E0B', // สีเหลือง - cliffhanger
        orientation: 'horizontal',
        borderRadius: 12
      },
      layoutConfig: {
        mode: 'auto',
        tier: 11,
        order: 1
      }
    },
    {
      nodeId: nodeIdMapping['ending_destroy_evidence'],
      nodeType: StoryMapNodeType.ENDING_NODE,
      title: 'ทำลายหลักฐาน',
      position: { x: START_X + TIER_SPACING * 11, y: START_Y },
      nodeSpecificData: {
        endingTitle: 'ทำลายหลักฐาน',
        outcomeDescription: 'คุณตัดสินใจทำลายเทปปริศนาทิ้ง บางทีการไม่รู้ อาจจะเป็นสิ่งที่ดีที่สุดแล้ว'
      },
      editorVisuals: {
        color: '#6B7280', // สีเทา - neutral ending
        orientation: 'horizontal',
        borderRadius: 12
      },
      layoutConfig: {
        mode: 'auto',
        tier: 11,
        order: 2
      }
    }
  ];

  // กำหนด Edges (การเชื่อมโยง) พร้อม visual properties และ handle positions
  const edges: IStoryMapEdge[] = [
    // === เส้นทางหลัก (Main Flow) ===
    {
      edgeId: uuidv4(),
      sourceNodeId: nodeIdMapping['start_whisper999'],
      sourceHandlePosition: 'right',
      targetNodeId: nodeIdMapping['scene_arrival'],
      targetHandlePosition: 'left',
      label: 'เริ่มเรื่อง',
      editorVisuals: {
        color: '#10B981',
        lineStyle: 'solid',
        pathType: 'smooth',
        strokeWidth: 3,
        markerEnd: 'arrowclosed',
        labelStyle: {
          backgroundColor: '#10B981',
          color: '#FFFFFF',
          borderRadius: 6
        }
      }
    },
    {
      edgeId: uuidv4(),
      sourceNodeId: nodeIdMapping['scene_arrival'],
      sourceHandlePosition: 'right',
      targetNodeId: nodeIdMapping['scene_key_exchange'],
      targetHandlePosition: 'left',
      label: 'ต่อไป',
      editorVisuals: {
        color: '#3B82F6',
        lineStyle: 'solid',
        pathType: 'smooth',
        strokeWidth: 2
      }
    },
    {
      edgeId: uuidv4(),
      sourceNodeId: nodeIdMapping['scene_key_exchange'],
      sourceHandlePosition: 'right',
      targetNodeId: nodeIdMapping['scene_nira_thoughts'],
      targetHandlePosition: 'left',
      label: 'ต่อไป',
      editorVisuals: {
        color: '#3B82F6',
        lineStyle: 'solid',
        pathType: 'smooth',
        strokeWidth: 2
      }
    },
    {
      edgeId: uuidv4(),
      sourceNodeId: nodeIdMapping['scene_nira_thoughts'],
      sourceHandlePosition: 'right',
      targetNodeId: nodeIdMapping['scene_agent_warning'],
      targetHandlePosition: 'left',
      label: 'ต่อไป',
      editorVisuals: {
        color: '#8B5CF6',
        lineStyle: 'solid',
        pathType: 'smooth',
        strokeWidth: 2
      }
    },
    {
      edgeId: uuidv4(),
      sourceNodeId: nodeIdMapping['scene_agent_warning'],
      sourceHandlePosition: 'right',
      targetNodeId: nodeIdMapping['scene_enter_house'],
      targetHandlePosition: 'left',
      label: 'ต่อไป',
      editorVisuals: {
        color: '#F59E0B',
        lineStyle: 'solid',
        pathType: 'smooth',
        strokeWidth: 2
      }
    },
    {
      edgeId: uuidv4(),
      sourceNodeId: nodeIdMapping['scene_enter_house'],
      sourceHandlePosition: 'right',
      targetNodeId: nodeIdMapping['choice_first_decision'],
      targetHandlePosition: 'left',
      label: 'ต่อไป',
      editorVisuals: {
        color: '#3B82F6',
        lineStyle: 'solid',
        pathType: 'smooth',
        strokeWidth: 2
      }
    },
<<<<<<< HEAD

    // จากทางเลือกแรก
=======
    
    // === จากทางเลือกแรก (First Decision Branches) ===
>>>>>>> fe3ef66d
    {
      edgeId: uuidv4(),
      sourceNodeId: nodeIdMapping['choice_first_decision'],
      sourceHandlePosition: 'top', // vertical orientation choice node
      targetNodeId: nodeIdMapping['scene_explore_downstairs_1'],
      targetHandlePosition: 'left',
      triggeringChoiceId: choiceCodeToId['CHOICE_EXPLORE'],
      label: 'สำรวจบ้าน',
      editorVisuals: {
        color: '#EC4899',
        lineStyle: 'solid',
        pathType: 'step',
        strokeWidth: 3,
        labelStyle: {
          backgroundColor: '#EC4899',
          color: '#FFFFFF',
          borderRadius: 6
        }
      }
    },
    {
      edgeId: uuidv4(),
      sourceNodeId: nodeIdMapping['choice_first_decision'],
      sourceHandlePosition: 'bottom',
      targetNodeId: nodeIdMapping['ending_safe_day1'],
      targetHandlePosition: 'left',
      triggeringChoiceId: choiceCodeToId['CHOICE_CLEAN'],
      label: 'ทำความสะอาด',
      editorVisuals: {
        color: '#22C55E',
        lineStyle: 'solid',
        pathType: 'step',
        strokeWidth: 3,
        labelStyle: {
          backgroundColor: '#22C55E',
          color: '#FFFFFF',
          borderRadius: 6
        }
      }
    },
    {
      edgeId: uuidv4(),
      sourceNodeId: nodeIdMapping['choice_first_decision'],
      sourceHandlePosition: 'bottom',
      targetNodeId: nodeIdMapping['ending_safe_day1'],
      targetHandlePosition: 'left',
      triggeringChoiceId: choiceCodeToId['CHOICE_CALL'],
      label: 'โทรหาเพื่อน',
      editorVisuals: {
        color: '#22C55E',
        lineStyle: 'dashed',
        pathType: 'step',
        strokeWidth: 2,
        labelStyle: {
          backgroundColor: '#22C55E',
          color: '#FFFFFF',
          borderRadius: 6
        }
      }
    },
<<<<<<< HEAD

    // เส้นทางสำรวจ
=======
    
    // === เส้นทางสำรวจ (Exploration Path) ===
>>>>>>> fe3ef66d
    {
      edgeId: uuidv4(),
      sourceNodeId: nodeIdMapping['scene_explore_downstairs_1'],
      sourceHandlePosition: 'right',
      targetNodeId: nodeIdMapping['scene_found_box'],
      targetHandlePosition: 'left',
      label: 'ต่อไป',
      editorVisuals: {
        color: '#6366F1',
        lineStyle: 'solid',
        pathType: 'smooth',
        strokeWidth: 2
      }
    },
    {
      edgeId: uuidv4(),
      sourceNodeId: nodeIdMapping['scene_found_box'],
      sourceHandlePosition: 'right',
      targetNodeId: nodeIdMapping['scene_found_tape'],
      targetHandlePosition: 'left',
      label: 'ต่อไป',
      editorVisuals: {
        color: '#8B5CF6',
        lineStyle: 'solid',
        pathType: 'smooth',
        strokeWidth: 2
      }
    },
    {
      edgeId: uuidv4(),
      sourceNodeId: nodeIdMapping['scene_found_tape'],
      sourceHandlePosition: 'right',
      targetNodeId: nodeIdMapping['choice_tape_decision'],
      targetHandlePosition: 'left',
      label: 'ต่อไป',
      editorVisuals: {
        color: '#DC2626',
        lineStyle: 'solid',
        pathType: 'smooth',
        strokeWidth: 3,
        animated: true
      }
    },
<<<<<<< HEAD

    // จากทางเลือกเทป
=======
    
    // === จากทางเลือกเทป (Tape Decision Branches) ===
>>>>>>> fe3ef66d
    {
      edgeId: uuidv4(),
      sourceNodeId: nodeIdMapping['choice_tape_decision'],
      sourceHandlePosition: 'top',
      targetNodeId: nodeIdMapping['ending_bad_1'],
      targetHandlePosition: 'left',
      triggeringChoiceId: choiceCodeToId['CHOICE_LISTEN_NOW'],
      label: 'ฟังเทปทันที',
      editorVisuals: {
        color: '#7F1D1D',
        lineStyle: 'solid',
        pathType: 'step',
        strokeWidth: 4,
        animated: true,
        labelStyle: {
          backgroundColor: '#7F1D1D',
          color: '#FFFFFF',
          borderRadius: 6,
          fontWeight: 'bold'
        }
      }
    },
    {
      edgeId: uuidv4(),
      sourceNodeId: nodeIdMapping['choice_tape_decision'],
      sourceHandlePosition: 'right',
      targetNodeId: nodeIdMapping['ending_cliffhanger_3am'],
      targetHandlePosition: 'left',
      triggeringChoiceId: choiceCodeToId['CHOICE_LISTEN_LATER'],
      label: 'รอให้ถึงตีสาม',
      editorVisuals: {
        color: '#F59E0B',
        lineStyle: 'dashed',
        pathType: 'step',
        strokeWidth: 3,
        labelStyle: {
          backgroundColor: '#F59E0B',
          color: '#FFFFFF',
          borderRadius: 6
        }
      }
    },
    {
      edgeId: uuidv4(),
      sourceNodeId: nodeIdMapping['choice_tape_decision'],
      sourceHandlePosition: 'bottom',
      targetNodeId: nodeIdMapping['ending_destroy_evidence'],
      targetHandlePosition: 'left',
      triggeringChoiceId: choiceCodeToId['CHOICE_BURN_TAPE'],
      label: 'เผาเทปทิ้ง',
      editorVisuals: {
        color: '#6B7280',
        lineStyle: 'dotted',
        pathType: 'step',
        strokeWidth: 2,
        labelStyle: {
          backgroundColor: '#6B7280',
          color: '#FFFFFF',
          borderRadius: 6
        }
      }
    }
  ];

  // สร้าง StoryMap
  const storyMap = new StoryMapModel({
    novelId,
    title: `แผนผังเรื่อง - เสียงกระซิบจากอพาร์ตเมนท์หมายเลข999`,
    version: 1,
    description: 'แผนผังเรื่องราวของนิยายสยองขวัญจิตวิทยาที่เต็มไปด้วยทางเลือกและการตัดสินใจที่ส่งผลต่อชะตากรรม',
    nodes,
    edges,
    storyVariables,
    startNodeId: nodeIdMapping['start_whisper999'],
    lastModifiedByUserId: authorId,
    isActive: true,
    editorMetadata: {
      zoomLevel: 0.8, // ย่อขนาดเพื่อให้เห็นภาพรวม
      viewOffsetX: -50,
      viewOffsetY: -100,
      gridSize: 20,
      showGrid: true,
      showSceneThumbnails: true,
      showNodeLabels: true,
      autoLayoutAlgorithm: 'custom',
      layoutPreferences: {
        defaultOrientation: 'horizontal', // แนวนอนเป็นหลัก
        nodeSpacing: { x: TIER_SPACING, y: NODE_SPACING },
        tierSpacing: TIER_SPACING,
        autoAlign: true,
        preserveManualPositions: false,
        flowDirection: 'left-right'
      },
      uiPreferences: {
        nodeDefaultColor: '#3B82F6',
        edgeDefaultColor: '#6B7280',
        connectionLineStyle: 'smooth',
        showConnectionLines: true,
        autoSaveEnabled: false, // ตามที่ผู้ใช้ตั้งค่า
        autoSaveIntervalSec: 30,
        snapToGrid: true,
        enableAnimations: true,
        nodeDefaultOrientation: 'horizontal',
        edgeDefaultPathType: 'smooth',
        showMinimap: true,
        enableNodeThumbnails: true
      },
      performanceSettings: {
        virtualizeNodes: false, // กราฟไม่ใหญ่มาก
        maxVisibleNodes: 50,
        enableCaching: true
      }
    }
  });

  const savedStoryMap = await storyMap.save();
  console.log(`✅ สร้าง StoryMap สำเร็จ: ${savedStoryMap._id} (${savedStoryMap.nodes.length} nodes, ${savedStoryMap.edges.length} edges)`);
<<<<<<< HEAD

  return savedStoryMap;
=======
  
  return {
    storyMap: savedStoryMap,
    nodeIdMapping
  };
>>>>>>> fe3ef66d
};

export const createWhisper999Novel = async (authorId: mongoose.Types.ObjectId) => {

  // Find or create necessary categories before creating the novel
  console.log('🔍 Finding or creating necessary categories...');
  const langCatId = await findOrCreateCategory('ภาษาไทย', CategoryType.LANGUAGE, 'th');
  const themeCatId = await findOrCreateCategory('สยองขวัญ', CategoryType.GENRE, 'horror');
  const subThemeCatId1 = await findOrCreateCategory('จิตวิทยา', CategoryType.GENRE, 'psychological');
  const subThemeCatId2 = await findOrCreateCategory('ปริศนา', CategoryType.GENRE, 'mystery');
  const moodToneCatId1 = await findOrCreateCategory('ลึกลับ', CategoryType.MOOD_AND_TONE, 'mysterious');
  const moodToneCatId2 = await findOrCreateCategory('น่ากลัว', CategoryType.MOOD_AND_TONE, 'scary');
  const ageRatingCatId = await findOrCreateCategory('18+', CategoryType.AGE_RATING, '18-plus');
  const narrativePerspectiveCatId = await findOrCreateCategory('บุคคลที่หนึ่ง', CategoryType.NARRATIVE_PERSPECTIVE, 'first-person');
  const artStyleCatId = await findOrCreateCategory('สมจริง', CategoryType.ART_STYLE, 'realistic');
  const interactivityLevelCatId = await findOrCreateCategory('สูง', CategoryType.INTERACTIVITY_LEVEL, 'high');
  const lengthTagCatId = await findOrCreateCategory('เรื่องสั้น', CategoryType.LENGTH_TAG, 'short-story');

  console.log('✅ Categories are ready.');

  const novel = new NovelModel({
    title: 'เสียงกระซิบจากอพาร์ตเมนท์หมายเลข999',
    slug: 'เสียงกระซิบจากอพาร์ตเมนท์หมายเลข999',
    author: authorId,
    synopsis: 'เมื่อนิราย้ายเข้าบ้านใหม่ราคาถูก เธอก็ได้พบกับข่าวลือแปลกๆ และความมืดที่รอคอยอยู่ข้างใน การตัดสินใจแรกของเธอจะเป็นตัวกำหนดชะตากรรม',
    longDescription: 'นิยายสยองขวัญจิตวิทยาที่จะพาคุณดำดิ่งไปกับบรรยากาศอันน่าขนลุกของบ้านร้างและความลับที่ซ่อนอยู่ ทุกการเลือกของคุณอาจหมายถึงความเป็นหรือความตาย',
    coverImageUrl: '/images/thriller/thriller1.jpg',
    bannerImageUrl: '/images/background/badend1.png',
    themeAssignment: {
      mainTheme: {
        categoryId: themeCatId,
        customName: 'สยองขวัญ'
      },
      subThemes: [
        { categoryId: subThemeCatId1, customName: 'จิตวิทยา' },
        { categoryId: subThemeCatId2, customName: 'ปริศนา' }
      ],
      moodAndTone: [moodToneCatId1, moodToneCatId2],
      contentWarnings: [],
      customTags: ['สยองขวัญ', 'จิตวิทยา', 'ปริศนา', 'บ้านผีสิง', 'ยอดนิยม', 'แนะนำ']
    },
    narrativeFocus: {
      narrativePerspective: narrativePerspectiveCatId,
      artStyle: artStyleCatId,
      interactivityLevel: interactivityLevelCatId,
      lengthTag: lengthTagCatId,
    },
    worldBuildingDetails: {
      loreSummary: 'อพาร์ตเมนท์เก่าแก่ที่มีประวัติศาสตร์ดำมืดซ่อนอยู่ ทุกห้องมีเรื่องราวของตัวเอง และไม่ใช่ทุกเรื่องที่จะจบลงด้วยดี',
      technologyPrinciples: 'เรื่องราวเกิดขึ้นในยุคปัจจุบัน ไม่มีเทคโนโลยีล้ำยุค แต่เน้นบรรยากาศและความเชื่อเหนือธรรมชาติ'
    },
    ageRatingCategoryId: ageRatingCatId,
    language: langCatId,
    status: NovelStatus.PUBLISHED,
    accessLevel: NovelAccessLevel.PUBLIC,
    isCompleted: false,
    endingType: NovelEndingType.MULTIPLE_ENDINGS,
    sourceType: {
      type: NovelContentType.INTERACTIVE_FICTION
    },
    totalEpisodesCount: 1, // ปัจจุบันมีแค่ episode 1 เท่านั้น
    publishedEpisodesCount: 1,
    isFeatured: true,
    publishedAt: new Date(),
    lastContentUpdatedAt: new Date(),
    stats: {
      viewsCount: 852345,
      uniqueViewersCount: 55678,
      likesCount: 14876,
      commentsCount: 1045,
      discussionThreadCount: 142,
      ratingsCount: 1055,
      averageRating: 4.85,
      followersCount: 1234,
      sharesCount: 567,
      bookmarksCount: 2345,
      totalWords: 15000,
      estimatedReadingTimeMinutes: 75,
      completionRate: 0,
      purchasesCount: 0,
      lastPublishedEpisodeAt: new Date(),
      currentReaders: 0,
      peakConcurrentReaders: 0,
      trendingStats: {
        viewsLast24h: 15876,
        likesLast24h: 1210,
        commentsLast24h: 155,
        trendingScore: 9999,
        lastTrendingScoreUpdate: new Date(),
      },
    },
    monetizationSettings: {
      isCoinBasedUnlock: true,
      defaultEpisodePriceCoins: 10,
      allowDonations: true,
      isAdSupported: false,
      isPremiumExclusive: false,
      activePromotion: {
        isActive: true,
        promotionalPriceCoins: 5,
        promotionStartDate: new Date(),
        promotionEndDate: new Date(new Date().setDate(new Date().getDate() + 7)),
        promotionDescription: "ลดราคาพิเศษสำหรับนิยายใหม่!",
      },
    },
    psychologicalAnalysisConfig: {
      allowsPsychologicalAnalysis: false,
      sensitiveChoiceCategoriesBlocked: []
    },
    collaborationSettings: {
      allowCoAuthorRequests: false,
      pendingCoAuthors: []
    },
  });

  await novel.save();

  const characters = await createWhisper999Characters(novel._id, authorId);
  const choices = await createWhisper999Choices(novel._id, authorId);

  // สร้าง Episode 1 (ปัจจุบันมีแค่ episode เดียว)
  console.log('📖 กำลังสร้าง Episode 1...');
  const episode1 = new EpisodeModel({
    novelId: novel._id,
    authorId,
    title: 'บทที่ 1: ย้ายเข้า',
    slug: 'บทที่-1-ย้ายเข้า',
    episodeOrder: 1,
    status: EpisodeStatus.PUBLISHED,
    accessType: EpisodeAccessType.PAID_UNLOCK,
    priceCoins: 10,
    teaserText: 'การมาถึงบ้านหลังใหม่ที่ดูเหมือนจะสมบูรณ์แบบ... ยกเว้นก็แต่ข่าวลือและราคาที่ถูกจนน่าสงสัย',
    publishedAt: new Date(),
    isPreviewAllowed: true,
    stats: {
      viewsCount: 0,
      uniqueViewersCount: 0,
      likesCount: 0,
      commentsCount: 0,
      totalWords: 0,
      estimatedReadingTimeMinutes: 0,
      purchasesCount: 0,
    }
  });

  await episode1.save();

  // สร้าง scenes สำหรับ Episode 1
  console.log('🎬 กำลังสร้าง scenes สำหรับ Episode 1...');
  const episode1Scenes = await createWhisper999Scenes(novel._id, episode1._id, characters, choices);

  // อัปเดต Episode 1 ด้วย sceneIds และ firstSceneId
  await EpisodeModel.findByIdAndUpdate(episode1._id, {
    firstSceneId: episode1Scenes[0]?._id,
    sceneIds: episode1Scenes.map(s => s._id)
  });

  // อัปเดต Novel ด้วย firstEpisodeId
  await NovelModel.findByIdAndUpdate(novel._id, {
    firstEpisodeId: episode1._id
  });

  // ดึง episodes ที่อัปเดตแล้ว
  const updatedEpisodes = await EpisodeModel.find({ novelId: novel._id }).sort({ episodeOrder: 1 });

  // สร้าง StoryMap สำหรับนิยาย
  console.log('📊 กำลังสร้าง StoryMap...');
  const storyMapResult = await createWhisper999StoryMap(novel._id, authorId, choices);
  const { storyMap, nodeIdMapping } = storyMapResult;

  // อัปเดต scenes ให้มี storyMapNodeId
  console.log('🔗 กำลังเชื่อมโยง scenes กับ StoryMap nodes...');
  const sceneToNodeMapping: Record<string, string> = {
    'scene_arrival': nodeIdMapping['scene_arrival'],
    'scene_key_exchange': nodeIdMapping['scene_key_exchange'],
    'scene_nira_thoughts': nodeIdMapping['scene_nira_thoughts'],
    'scene_agent_warning': nodeIdMapping['scene_agent_warning'],
    'scene_enter_house': nodeIdMapping['scene_enter_house'],
    'scene_explore_downstairs_1': nodeIdMapping['scene_explore_downstairs_1'],
    'scene_found_box': nodeIdMapping['scene_found_box'],
    'scene_found_tape': nodeIdMapping['scene_found_tape']
  };

  for (const scene of episode1Scenes) {
    if (scene.nodeId && sceneToNodeMapping[scene.nodeId]) {
      await SceneModel.findByIdAndUpdate(scene._id, {
        storyMapNodeId: sceneToNodeMapping[scene.nodeId]
      });
    }
  }

  console.log('✅ เชื่อมโยง scenes กับ StoryMap เสร็จสิ้น');

  return {
    novel,
    episodes: updatedEpisodes,
    characters,
    choices,
    scenes: episode1Scenes, // scenes ของ episode 1 เท่านั้น
    storyMap
  };
};


<|MERGE_RESOLUTION|>--- conflicted
+++ resolved
@@ -352,194 +352,6 @@
     },
     // === SCENE 2: รับกุญแจ ===
     {
-<<<<<<< HEAD
-      novelId,
-      episodeId,
-      sceneOrder: 2,
-      nodeId: 'scene_key_exchange',
-      title: 'รับกุญแจ',
-      background: { type: 'image', value: '/images/background/ChurchCorridor_Sunset.png', isOfficialMedia: true, fitMode: 'cover' },
-      sceneTransitionOut: { type: 'fade', durationSeconds: 0.6 }, // เปลี่ยนไป ChurchCourtyardA_Sunset
-      characters: [
-        { instanceId: 'agent_char', characterId: characterMap.agent, expressionId: 'normal', transform: { positionX: 100 }, isVisible: true },
-        { instanceId: 'nira_char', characterId: characterMap.nira, expressionId: 'normal', transform: { positionX: -100 }, isVisible: true },
-      ],
-      textContents: [
-        {
-          instanceId: 'dialogue_agent',
-          type: 'dialogue',
-          characterId: characterMap.agent,
-          speakerDisplayName: 'นายหน้า',
-          content: '"ยินดีต้อนรับ คุณนิรา" — เสียงของนายหน้าอสังหาริมทรัพย์กล่าว พร้อมยื่นกุญแจบ้านให้',
-        },
-      ],
-    },
-    // === SCENE 3: ความคิดของนิรา ===
-    {
-      novelId,
-      episodeId,
-      sceneOrder: 3,
-      nodeId: 'scene_nira_thoughts',
-      title: 'ความคิดของนิรา',
-      background: { type: 'image', value: '/images/background/ChurchCourtyardA_Sunset.png', isOfficialMedia: true, fitMode: 'cover' },
-      sceneTransitionOut: { type: 'fade', durationSeconds: 0.6 }, // เปลี่ยนกลับไป ChurchCorridor_Sunset
-      characters: [
-        { instanceId: 'nira_char_thinking', characterId: characterMap.nira, expressionId: 'curious', transform: { positionX: 0 }, isVisible: true },
-      ],
-      textContents: [
-        {
-          instanceId: 'dialogue_nira_internal',
-          type: 'dialogue',
-          characterId: characterMap.nira,
-          speakerDisplayName: 'นิรา (คิดในใจ)',
-          content: '"บ้านนี้ราคาถูกจนน่าตกใจ แต่สวยดี" นิราพึมพำกับตัวเอง',
-        },
-      ],
-    },
-    // === SCENE 4: คำเตือน ===
-    {
-      novelId,
-      episodeId,
-      sceneOrder: 4,
-      nodeId: 'scene_agent_warning',
-      title: 'คำเตือน',
-      background: { type: 'image', value: '/images/background/ChurchCorridor_Sunset.png', isOfficialMedia: true, fitMode: 'cover' },
-      sceneTransitionOut: { type: 'fade', durationSeconds: 0.8 }, // เปลี่ยนไป BG39.png
-      characters: [
-        { instanceId: 'agent_char_leaving', characterId: characterMap.agent, expressionId: 'normal', transform: { positionX: 100, opacity: 0.5 }, isVisible: true },
-      ],
-      textContents: [
-        {
-          instanceId: 'dialogue_agent_whisper',
-          type: 'narration',
-          content: '"เพราะมีข่าวลือ…" นายหน้ากระซิบเบาๆ แล้วรีบหันหลังจากไป',
-        },
-      ],
-    },
-    // === SCENE 5: เข้าบ้าน ===
-    {
-      novelId,
-      episodeId,
-      sceneOrder: 5,
-      nodeId: 'scene_enter_house',
-      title: 'เข้าบ้าน',
-      background: { type: 'image', value: '/images/background/BG39.png', isOfficialMedia: true, fitMode: 'cover' },
-      sceneTransitionOut: { type: 'none', durationSeconds: 0 }, // Background เดียวกันกับ scene ถัดไป
-      textContents: [
-        {
-          instanceId: 'narration_enter',
-          type: 'narration',
-          content: 'คุณเดินเข้าบ้านพร้อมกระเป๋าเพียงหนึ่งใบ แสงแดดสุดท้ายลอดผ่านหน้าต่างที่เต็มไปด้วยฝุ่น ก่อนจะดับวูบ...',
-        },
-      ],
-    },
-    // === SCENE 6: การตัดสินใจแรก ===
-    {
-      novelId,
-      episodeId,
-      sceneOrder: 6,
-      nodeId: 'scene_first_choice',
-      title: 'การตัดสินใจแรก',
-      background: { type: 'image', value: '/images/background/BG39.png', isOfficialMedia: true, fitMode: 'cover' },
-      sceneTransitionOut: { type: 'fade', durationSeconds: 0.6 }, // เปลี่ยนไป BG43.png
-      textContents: [
-        {
-          instanceId: 'choice_prompt',
-          type: 'narration',
-          content: 'ตอนนี้คุณจะทำอะไรเป็นอย่างแรก?',
-        },
-      ],
-      choiceIds: [choiceMap.CHOICE_EXPLORE, choiceMap.CHOICE_CLEAN, choiceMap.CHOICE_CALL]
-    },
-    // === SCENE 7: สำรวจชั้นล่าง (จาก choice explore) ===
-    {
-      novelId,
-      episodeId,
-      sceneOrder: 7,
-      nodeId: 'scene_explore_downstairs_1',
-      title: 'สำรวจชั้นล่าง',
-      background: { type: 'image', value: '/images/background/BG43.png', isOfficialMedia: true, fitMode: 'cover' },
-      sceneTransitionOut: { type: 'fade', durationSeconds: 0.6 }, // เปลี่ยนไป home.png
-      textContents: [
-        {
-          instanceId: 'narration_explore_1',
-          type: 'narration',
-          content: 'เธอเปิดไฟและเดินสำรวจรอบบ้าน พบว่าห้องทุกห้องดูเก่าแต่ไม่มีร่องรอยการอยู่',
-        },
-      ],
-    },
-    // === SCENE 8: กล่องไม้เก่า ===
-    {
-      novelId,
-      episodeId,
-      sceneOrder: 8,
-      nodeId: 'scene_found_box',
-      title: 'กล่องไม้เก่า',
-      background: { type: 'image', value: '/images/background/home.png', isOfficialMedia: true, fitMode: 'cover' },
-      sceneTransitionOut: { type: 'none', durationSeconds: 0 }, // Background เดียวกัน
-      textContents: [
-        {
-          instanceId: 'narration_found_box',
-          type: 'narration',
-          content: 'ขณะเดินผ่านห้องใต้บันได เธอสังเกตเห็น "กล่องไม้เก่า" มีตราประทับปี 1974',
-        },
-      ],
-    },
-    // === SCENE 9: เทปลึกลับ ===
-    {
-      novelId,
-      episodeId,
-      sceneOrder: 9,
-      nodeId: 'scene_found_tape',
-      title: 'เทปลึกลับ',
-      background: { type: 'image', value: '/images/background/home.png', isOfficialMedia: true, fitMode: 'cover' },
-      sceneTransitionOut: { type: 'none', durationSeconds: 0 }, // Background เดียวกัน
-      textContents: [
-        {
-          instanceId: 'narration_found_tape',
-          type: 'narration',
-          content: 'ข้างในมีเครื่องเล่นเทปพกพาและคาสเซ็ตที่เขียนด้วยลายมือว่า "เสียงสุดท้ายของฉัน - ห้ามฟังตอนตีสาม"',
-        },
-      ],
-    },
-    // === SCENE 10: การตัดสินใจกับเทป ===
-    {
-      novelId,
-      episodeId,
-      sceneOrder: 10,
-      nodeId: 'scene_tape_choice',
-      title: 'การตัดสินใจกับเทป',
-      background: { type: 'image', value: '/images/background/home.png', isOfficialMedia: true, fitMode: 'cover' },
-      sceneTransitionOut: { type: 'none', durationSeconds: 0 }, // Background เดียวกัน
-      textContents: [
-        {
-          instanceId: 'choice_prompt',
-          type: 'narration',
-          content: 'ตอนนี้คุณจะทำอะไร?',
-        },
-      ],
-      choiceIds: [choiceMap.CHOICE_LISTEN_NOW, choiceMap.CHOICE_LISTEN_LATER, choiceMap.CHOICE_BURN_TAPE]
-    },
-    // === SCENE 11: เสียงจากเทป ===
-    {
-      novelId,
-      episodeId,
-      sceneOrder: 11,
-      nodeId: 'scene_listen_tape_1',
-      title: 'เสียงจากเทป',
-      background: { type: 'image', value: '/images/background/home.png', isOfficialMedia: true, fitMode: 'cover' },
-      sceneTransitionOut: { type: 'none', durationSeconds: 0 }, // Background เดียวกัน
-      textContents: [
-        {
-          instanceId: 'narration_tape_sound',
-          type: 'narration',
-          content: 'เสียงแทรกซ่าก่อนจะค่อยๆ ชัดขึ้น…'
-        },
-        {
-          instanceId: 'narration_tape_voice',
-          type: 'narration',
-          content: `"ฉันเห็นผู้ชายไม่มีหน้าในกระจก…เขาบอกให้ฉัน 'ตามหาเสียงกระซิบในห้องใต้ดิน'…แต่บ้านนี้ไม่มีห้องใต้ดิน…"`
-=======
         novelId,
         episodeId,
         sceneOrder: 2,
@@ -832,361 +644,255 @@
           description: 'นิรากลายเป็นเสียงในเทปอันต่อไป หลังจากเผชิญหน้ากับสิ่งลี้ลับในห้องใต้ดิน',
           endingId: 'bad_ending_1',
           imageUrl: '/images/background/badend1.png'
->>>>>>> fe3ef66d
-        }
-      ]
-    },
-    // === SCENE 12: ประตูลับ ===
-    {
-      novelId,
-      episodeId,
-      sceneOrder: 12,
-      nodeId: 'scene_secret_door',
-      title: 'ประตูลับ',
-      background: { type: 'image', value: '/images/background/home.png', isOfficialMedia: true, fitMode: 'cover' },
-      sceneTransitionOut: { type: 'none', durationSeconds: 0 }, // Background เดียวกัน
-      textContents: [
-        {
-          instanceId: 'narration_nira_shock',
-          type: 'narration',
-          content: 'นิราตกใจ ปิดเทป'
-        },
-        {
-          instanceId: 'narration_found_door',
-          type: 'narration',
-          content: 'วันรุ่งขึ้น เธอสังเกตเห็นพรมในครัวนูนขึ้นเล็กน้อย เมื่อเปิดออกมา พบ "ประตูลับ"'
-        }
-      ]
-    },
-    // === SCENE 13: การตัดสินใจกับประตูลับ ===
-    {
-      novelId,
-      episodeId,
-      sceneOrder: 13,
-      nodeId: 'scene_secret_door_choice',
-      title: 'การตัดสินใจกับประตูลับ',
-      background: { type: 'image', value: '/images/background/home.png', isOfficialMedia: true, fitMode: 'cover' },
-      sceneTransitionOut: { type: 'fade', durationSeconds: 0.8 }, // เปลี่ยนไป badend1.png
-      textContents: [
-        {
-          instanceId: 'choice_prompt',
-          type: 'narration',
-          content: 'ตอนนี้คุณจะทำอะไร?',
-        },
-      ],
-      choiceIds: [choiceMap.CHOICE_OPEN_SECRET_DOOR, choiceMap.CHOICE_TAKE_PHOTO, choiceMap.CHOICE_LOCK_DOOR]
-    },
-    // === SCENE 14: ห้องใต้ดิน ===
-    {
-      novelId,
-      episodeId,
-      sceneOrder: 14,
-      nodeId: 'scene_enter_basement_1',
-      title: 'ห้องใต้ดิน',
-      background: { type: 'image', value: '/images/background/badend1.png', isOfficialMedia: true, fitMode: 'cover' },
-      sceneTransitionOut: { type: 'none', durationSeconds: 0 }, // Background เดียวกัน
-      textContents: [
-        {
-          instanceId: 'narration_basement_whisper',
-          type: 'narration',
-          content: 'เสียงกระซิบดังขึ้นทันทีที่เปิดประตู… "ดีใจที่เธอมาจนถึงตรงนี้…"'
-        }
-      ]
-    },
-    // === SCENE 15: เผชิญหน้า ===
-    {
-      novelId,
-      episodeId,
-      sceneOrder: 15,
-      nodeId: 'scene_basement_encounter',
-      title: 'เผชิญหน้า',
-      background: { type: 'image', value: '/images/background/badend1.png', isOfficialMedia: true, fitMode: 'cover' },
-      sceneTransitionOut: { type: 'none', durationSeconds: 0 }, // Background เดียวกัน (ending scene)
-      textContents: [
-        {
-          instanceId: 'narration_basement_details',
-          type: 'narration',
-          content: 'ข้างล่างเป็นห้องใต้ดินเก่ามืดสนิท มีผนังที่ขูดด้วยเล็บนับพันเส้น ตรงกลางห้อง มีผู้ชายไม่มีหน้า…ยื่นกล่องไม้กลับมาให้เธอ…'
-        }
-      ]
-    },
-    // === SCENE 16: BAD ENDING 1 - เสียงสุดท้าย ===
-    // 🎭 MULTIPLE ENDINGS: ฉากจบที่ 1 - แสดง ending screen ทันทีเมื่อถึงฉากนี้
-    {
-      novelId,
-      episodeId,
-      sceneOrder: 16,
-      nodeId: 'scene_bad_ending_1',
-      title: 'เสียงสุดท้าย',
-      background: { type: 'image', value: '/images/background/badend1.png', isOfficialMedia: true, fitMode: 'cover' },
-      sceneTransitionOut: { type: 'fade', durationSeconds: 1.0 }, // Ending scene สำหรับ dramatic effect
-      textContents: [
-        {
-          instanceId: 'narration_final_words',
-          type: 'narration',
-          content: '"ต่อไป…เสียงสุดท้ายจะเป็นของเธอ"'
-        },
-        {
-          instanceId: 'narration_ending_desc',
-          type: 'narration',
-          content: 'นิราหายไป อีกสองเดือนต่อมา กล่องไม้และเทปอันเดิมกลับไปวางอยู่ที่เดิม พร้อมเทปล่าสุดว่า "เสียงของนิรา"'
-        }
-      ],
-      ending: {
-        endingType: 'BAD',
-        title: 'เสียงสุดท้าย',
-        description: 'นิรากลายเป็นเสียงในเทปอันต่อไป หลังจากเผชิญหน้ากับสิ่งลี้ลับในห้องใต้ดิน',
-        endingId: 'bad_ending_1',
-        imageUrl: '/images/background/badend1.png'
-      }
-    },
-    // === SCENE 17: คำเตือนจากเพื่อน (จาก choice take photo) ===
-    {
-      novelId,
-      episodeId,
-      sceneOrder: 17,
-      nodeId: 'scene_send_photo_1',
-      title: 'คำเตือนจากเพื่อน',
-      background: { type: 'image', value: '/images/background/home.png', isOfficialMedia: true, fitMode: 'cover' },
-      sceneTransitionOut: { type: 'none', durationSeconds: 0 }, // Background เดียวกัน
-      textContents: [
-        {
-          instanceId: 'narration_friend_warning',
-          type: 'narration',
-          content: 'มิน เพื่อนสนิท รีบบอกให้เธอ "อย่าเปิดเด็ดขาด!"'
-        },
-        {
-          instanceId: 'narration_kitchen_door_opens',
-          type: 'narration',
-          content: 'นิรากำลังจะปิดฝากลับไป… แต่ประตูห้องครัวก็ เปิดเอง…'
-        }
-      ]
-    },
-    // === SCENE 18: ประตูบานอื่น ===
-    {
-      novelId,
-      episodeId,
-      sceneOrder: 18,
-      nodeId: 'scene_other_doors',
-      title: 'ประตูบานอื่น',
-      background: { type: 'image', value: '/images/background/home.png', isOfficialMedia: true, fitMode: 'cover' },
-      sceneTransitionOut: { type: 'fade', durationSeconds: 0.8 }, // เปลี่ยนไป badend1.png
-      textContents: [
-        {
-          instanceId: 'narration_whisper_choice',
-          type: 'narration',
-          content: 'เสียงกระซิบดังขึ้น: "ถ้าไม่เปิดประตูนั้น ประตูอื่นจะเปิดแทน…"'
-        },
-        {
-          instanceId: 'narration_chaos',
-          type: 'narration',
-          content: 'ทันใดนั้น…หน้าต่างทุกบานเปิดพรึ่บ ไฟดับทั้งหลัง…'
-        }
-      ]
-    },
-    // === SCENE 19: BAD ENDING 2 - เสียงที่ถูกเลือก ===
-    // 🎭 MULTIPLE ENDINGS: ฉากจบที่ 2 - แสดง ending screen ทันทีเมื่อถึงฉากนี้
-    {
-      novelId,
-      episodeId,
-      sceneOrder: 19,
-      nodeId: 'scene_bad_ending_2',
-      title: 'เสียงที่ถูกเลือก',
-      background: { type: 'image', value: '/images/background/badend1.png', isOfficialMedia: true, fitMode: 'cover' },
-      sceneTransitionOut: { type: 'fade', durationSeconds: 1.0 }, // Ending scene สำหรับ dramatic effect
-      textContents: [
-        {
-          instanceId: 'narration_disappearance',
-          type: 'narration',
-          content: 'นิราหายไปกลางสายตาของมินผ่านวิดีโอคอล กล้องดับพร้อมเสียงกระซิบว่า "เสียงของเธอ…ถูกเลือกแล้ว"'
-        }
-      ],
-      ending: {
-        endingType: 'BAD',
+        }
+      },
+      // === SCENE 17: คำเตือนจากเพื่อน (จาก choice take photo) ===
+      {
+        novelId,
+        episodeId,
+        sceneOrder: 17,
+        nodeId: 'scene_send_photo_1',
+        title: 'คำเตือนจากเพื่อน',
+        background: { type: 'image', value: '/images/background/home.png', isOfficialMedia: true, fitMode: 'cover' },
+        sceneTransitionOut: { type: 'none', durationSeconds: 0 }, // Background เดียวกัน
+        textContents: [
+            {
+                instanceId: 'narration_friend_warning',
+                type: 'narration',
+                content: 'มิน เพื่อนสนิท รีบบอกให้เธอ "อย่าเปิดเด็ดขาด!"'
+            },
+            {
+                instanceId: 'narration_kitchen_door_opens',
+                type: 'narration',
+                content: 'นิรากำลังจะปิดฝากลับไป… แต่ประตูห้องครัวก็ เปิดเอง…'
+            }
+        ]
+      },
+      // === SCENE 18: ประตูบานอื่น ===
+      {
+        novelId,
+        episodeId,
+        sceneOrder: 18,
+        nodeId: 'scene_other_doors',
+        title: 'ประตูบานอื่น',
+        background: { type: 'image', value: '/images/background/home.png', isOfficialMedia: true, fitMode: 'cover' },
+        sceneTransitionOut: { type: 'fade', durationSeconds: 0.8 }, // เปลี่ยนไป badend1.png
+        textContents: [
+            {
+                instanceId: 'narration_whisper_choice',
+                type: 'narration',
+                content: 'เสียงกระซิบดังขึ้น: "ถ้าไม่เปิดประตูนั้น ประตูอื่นจะเปิดแทน…"'
+            },
+            {
+                instanceId: 'narration_chaos',
+                type: 'narration',
+                content: 'ทันใดนั้น…หน้าต่างทุกบานเปิดพรึ่บ ไฟดับทั้งหลัง…'
+            }
+        ]
+      },
+      // === SCENE 19: BAD ENDING 2 - เสียงที่ถูกเลือก ===
+      // 🎭 MULTIPLE ENDINGS: ฉากจบที่ 2 - แสดง ending screen ทันทีเมื่อถึงฉากนี้
+      {
+        novelId,
+        episodeId,
+        sceneOrder: 19,
+        nodeId: 'scene_bad_ending_2',
         title: 'เสียงที่ถูกเลือก',
-        description: 'นิราหายตัวไปอย่างลึกลับระหว่างวิดีโอคอลกับเพื่อน หลังจากเพิกเฉยต่อคำเตือน',
-        endingId: 'bad_ending_2',
-        imageUrl: '/images/background/badend1.png'
-      }
-    },
-    // === SCENE 20: ผนึกประตู (จาก choice lock door) ===
-    {
-      novelId,
-      episodeId,
-      sceneOrder: 20,
-      nodeId: 'scene_lock_door_1',
-      title: 'ผนึกประตู',
-      background: { type: 'image', value: '/images/background/home.png', isOfficialMedia: true, fitMode: 'cover' },
-      sceneTransitionOut: { type: 'none', durationSeconds: 0 }, // Background เดียวกัน
-      textContents: [
-        { instanceId: 'narration_shaking', type: 'narration', content: 'นิราตัวสั่น มือไม้เย็นเฉียบ สิ่งที่เธอเพิ่งเห็นใต้ประตูลับ — เงาคล้ายร่างเด็กผอมสูงที่เคลื่อนไหวเร็วผิดธรรมชาติ — มันยังคงลอยอยู่ในดวงตาเธอ' },
-        { instanceId: 'narration_slam_door', type: 'narration', content: 'เธอ กระแทก ฝาปิดบันไดใต้พื้นด้วยแรงทั้งหมดที่มี เสียง "ปึง!" ดังขึ้น และตามด้วยเสียงกระแทกเบา ๆ …จาก "ข้างใต้"' },
-        { instanceId: 'narration_climbing', type: 'narration', content: 'กึก… กึก… ตึง… เหมือนบางอย่างกำลังปีนขึ้นมา' },
-        { instanceId: 'narration_move_fridge', type: 'narration', content: 'นิรารีบลากตู้เย็นขนาดใหญ่ไปทับไว้ทันที ต้องใช้แรงมากกว่าที่เคยใช้มาในชีวิต กล้ามเนื้อสั่นระริกเมื่อเธอลากขอบมันผ่านพื้นไม้เก่าเสียงครูด ๆ อย่างน่าขนลุก' },
-        { instanceId: 'narration_lock_fridge', type: 'narration', content: 'ในที่สุด… ตู้เย็นก็ขวางไว้ตรงกลางพอดี เธอรีบเอาโซ่ที่เคยใช้รัดประตูคลังอาหาร มารัดไว้กับหูเหล็กของตู้เย็น และตรึงกับตะขอบนพื้น ล็อกไว้แล้ว' },
-        { instanceId: 'narration_hope', type: 'narration', content: 'สิ่งที่อยู่ข้างล่าง…จะไม่มีวันขึ้นมาอีก หรืออย่างน้อย…เธอก็หวังเช่นนั้น' },
-      ]
-    },
-    // === SCENE 21: เฝ้าระวัง ===
-    {
-      novelId,
-      episodeId,
-      sceneOrder: 21,
-      nodeId: 'scene_vigil',
-      title: 'เฝ้าระวัง',
-      background: { type: 'image', value: '/images/background/home.png', isOfficialMedia: true, fitMode: 'cover' },
-      sceneTransitionOut: { type: 'none', durationSeconds: 0 }, // Background เดียวกัน
-      textContents: [
-        { instanceId: 'narration_vigil', type: 'narration', content: 'คืนนั้น เธอนั่งเฝ้าตู้เย็นทั้งคืน โดยถือมีดครัวไว้ในมือ เสียงเคาะยังคงมีเป็นระยะ…' },
-        { instanceId: 'narration_knocking', type: 'narration', content: 'ไม่แรง…แต่สม่ำเสมอ เหมือน "มันรู้" ว่าเธอยังนั่งฟังอยู่ เหมือนการย้ำเตือนว่า "ฉันยังอยู่ตรงนี้"' },
-      ]
-    },
-    // === SCENE 22: ทางเลือกต่อไป ===
-    {
-      novelId,
-      episodeId,
-      sceneOrder: 22,
-      nodeId: 'scene_lock_door_choice',
-      title: 'ทางเลือกต่อไป',
-      background: { type: 'image', value: '/images/background/home.png', isOfficialMedia: true, fitMode: 'cover' },
-      sceneTransitionOut: { type: 'none', durationSeconds: 0 }, // Background เดียวกัน (มี 3 choices ที่ใช้ background เดียวกัน)
-      choiceIds: [choiceMap.CHOICE_REINFORCE_DOOR, choiceMap.CHOICE_SETUP_CAMERA, choiceMap.CHOICE_DESTROY_DOOR]
-    },
-    // === SCENE 23: เสริมความแข็งแกร่ง ===
-    {
-      novelId,
-      episodeId,
-      sceneOrder: 23,
-      nodeId: 'scene_reinforce_door_1',
-      title: 'เสริมความแข็งแกร่ง',
-      background: { type: 'image', value: '/images/background/home.png', isOfficialMedia: true, fitMode: 'cover' },
-      sceneTransitionOut: { type: 'fade', durationSeconds: 0.8 }, // เปลี่ยนไป badend1.png
-      textContents: [
-        { instanceId: 'narration_reinforce', type: 'narration', content: 'นิราใช้เวลาทั้งเช้า เลื่อยไม้จากลังเก่า ตอกโครงเหล็กกับผนังสองด้านของห้องครัว เธอเอาไม้หนา ๆ ทับบนตู้เย็น ตอกตะปูแน่นทุกมุม จนกลายเป็น "หลุมฝังศพ" ที่ไม่มีวจะเปิดอีก' },
-        { instanceId: 'narration_whisper_plug', type: 'narration', content: 'เสียงเคาะเงียบลงในคืนที่สาม แต่สิ่งที่ดังแทนคือ… เสียง "กระซิบจากปลั๊กไฟ" เมื่อเธอเอาหูแนบผนัง กลับได้ยินเสียงเด็กพูดคำว่า… "เธอฝังฉัน… แต่ฉันฝันถึงเธอทุกคืน…"' },
-      ]
-    },
-    // === SCENE 24: BAD ENDING 3 - มืออีกข้าง ===
-    // 🎭 MULTIPLE ENDINGS: ฉากจบที่ 3 - แสดง ending screen ทันทีเมื่อถึงฉากนี้
-    {
-      novelId,
-      episodeId,
-      sceneOrder: 24,
-      nodeId: 'scene_bad_ending_3',
-      title: 'มืออีกข้าง',
-      background: { type: 'image', value: '/images/background/badend1.png', isOfficialMedia: true, fitMode: 'cover' },
-      sceneTransitionOut: { type: 'fade', durationSeconds: 1.0 }, // Ending scene สำหรับ dramatic effect
-      textContents: [
-        { instanceId: 'narration_sleepwalk', type: 'narration', content: 'นิราเริ่มละเมอ เธอลุกขึ้นกลางดึก เดินมาที่ห้องครัว และ… แกะตะปูออกทีละตัว… ทั้งที่หลับตาอยู่' },
-        { instanceId: 'narration_other_hand', type: 'narration', content: 'กล้องวงจรปิดที่เธอลืมไว้ในมุมห้องจับภาพได้ชัดเจน ว่า "มือที่เปิดไม้แผ่นสุดท้าย" ไม่ใช่มือเธอคนเดียว… มี "อีกมือ" ที่ผิวซีดขาว…จับตะปูอีกด้าน พร้อมกัน' },
-      ],
-      ending: {
-        endingType: 'BAD',
+        background: { type: 'image', value: '/images/background/badend1.png', isOfficialMedia: true, fitMode: 'cover' },
+        sceneTransitionOut: { type: 'fade', durationSeconds: 1.0 }, // Ending scene สำหรับ dramatic effect
+        textContents: [
+            {
+                instanceId: 'narration_disappearance',
+                type: 'narration',
+                content: 'นิราหายไปกลางสายตาของมินผ่านวิดีโอคอล กล้องดับพร้อมเสียงกระซิบว่า "เสียงของเธอ…ถูกเลือกแล้ว"'
+            }
+        ],
+        ending: {
+          endingType: 'BAD',
+          title: 'เสียงที่ถูกเลือก',
+          description: 'นิราหายตัวไปอย่างลึกลับระหว่างวิดีโอคอลกับเพื่อน หลังจากเพิกเฉยต่อคำเตือน',
+          endingId: 'bad_ending_2',
+          imageUrl: '/images/background/badend1.png'
+        }
+      },
+      // === SCENE 20: ผนึกประตู (จาก choice lock door) ===
+      {
+        novelId,
+        episodeId,
+        sceneOrder: 20,
+        nodeId: 'scene_lock_door_1',
+        title: 'ผนึกประตู',
+        background: { type: 'image', value: '/images/background/home.png', isOfficialMedia: true, fitMode: 'cover' },
+        sceneTransitionOut: { type: 'none', durationSeconds: 0 }, // Background เดียวกัน
+        textContents: [
+          { instanceId: 'narration_shaking', type: 'narration', content: 'นิราตัวสั่น มือไม้เย็นเฉียบ สิ่งที่เธอเพิ่งเห็นใต้ประตูลับ — เงาคล้ายร่างเด็กผอมสูงที่เคลื่อนไหวเร็วผิดธรรมชาติ — มันยังคงลอยอยู่ในดวงตาเธอ' },
+          { instanceId: 'narration_slam_door', type: 'narration', content: 'เธอ กระแทก ฝาปิดบันไดใต้พื้นด้วยแรงทั้งหมดที่มี เสียง "ปึง!" ดังขึ้น และตามด้วยเสียงกระแทกเบา ๆ …จาก "ข้างใต้"' },
+          { instanceId: 'narration_climbing', type: 'narration', content: 'กึก… กึก… ตึง… เหมือนบางอย่างกำลังปีนขึ้นมา' },
+          { instanceId: 'narration_move_fridge', type: 'narration', content: 'นิรารีบลากตู้เย็นขนาดใหญ่ไปทับไว้ทันที ต้องใช้แรงมากกว่าที่เคยใช้มาในชีวิต กล้ามเนื้อสั่นระริกเมื่อเธอลากขอบมันผ่านพื้นไม้เก่าเสียงครูด ๆ อย่างน่าขนลุก' },
+          { instanceId: 'narration_lock_fridge', type: 'narration', content: 'ในที่สุด… ตู้เย็นก็ขวางไว้ตรงกลางพอดี เธอรีบเอาโซ่ที่เคยใช้รัดประตูคลังอาหาร มารัดไว้กับหูเหล็กของตู้เย็น และตรึงกับตะขอบนพื้น ล็อกไว้แล้ว' },
+          { instanceId: 'narration_hope', type: 'narration', content: 'สิ่งที่อยู่ข้างล่าง…จะไม่มีวันขึ้นมาอีก หรืออย่างน้อย…เธอก็หวังเช่นนั้น' },
+        ]
+      },
+      // === SCENE 21: เฝ้าระวัง ===
+      {
+        novelId,
+        episodeId,
+        sceneOrder: 21,
+        nodeId: 'scene_vigil',
+        title: 'เฝ้าระวัง',
+        background: { type: 'image', value: '/images/background/home.png', isOfficialMedia: true, fitMode: 'cover' },
+        sceneTransitionOut: { type: 'none', durationSeconds: 0 }, // Background เดียวกัน
+        textContents: [
+            { instanceId: 'narration_vigil', type: 'narration', content: 'คืนนั้น เธอนั่งเฝ้าตู้เย็นทั้งคืน โดยถือมีดครัวไว้ในมือ เสียงเคาะยังคงมีเป็นระยะ…' },
+            { instanceId: 'narration_knocking', type: 'narration', content: 'ไม่แรง…แต่สม่ำเสมอ เหมือน "มันรู้" ว่าเธอยังนั่งฟังอยู่ เหมือนการย้ำเตือนว่า "ฉันยังอยู่ตรงนี้"' },
+        ]
+      },
+      // === SCENE 22: ทางเลือกต่อไป ===
+      {
+        novelId,
+        episodeId,
+        sceneOrder: 22,
+        nodeId: 'scene_lock_door_choice',
+        title: 'ทางเลือกต่อไป',
+        background: { type: 'image', value: '/images/background/home.png', isOfficialMedia: true, fitMode: 'cover' },
+        sceneTransitionOut: { type: 'none', durationSeconds: 0 }, // Background เดียวกัน (มี 3 choices ที่ใช้ background เดียวกัน)
+        choiceIds: [choiceMap.CHOICE_REINFORCE_DOOR, choiceMap.CHOICE_SETUP_CAMERA, choiceMap.CHOICE_DESTROY_DOOR]
+      },
+      // === SCENE 23: เสริมความแข็งแกร่ง ===
+      {
+        novelId,
+        episodeId,
+        sceneOrder: 23,
+        nodeId: 'scene_reinforce_door_1',
+        title: 'เสริมความแข็งแกร่ง',
+        background: { type: 'image', value: '/images/background/home.png', isOfficialMedia: true, fitMode: 'cover' },
+        sceneTransitionOut: { type: 'fade', durationSeconds: 0.8 }, // เปลี่ยนไป badend1.png
+        textContents: [
+          { instanceId: 'narration_reinforce', type: 'narration', content: 'นิราใช้เวลาทั้งเช้า เลื่อยไม้จากลังเก่า ตอกโครงเหล็กกับผนังสองด้านของห้องครัว เธอเอาไม้หนา ๆ ทับบนตู้เย็น ตอกตะปูแน่นทุกมุม จนกลายเป็น "หลุมฝังศพ" ที่ไม่มีวจะเปิดอีก' },
+          { instanceId: 'narration_whisper_plug', type: 'narration', content: 'เสียงเคาะเงียบลงในคืนที่สาม แต่สิ่งที่ดังแทนคือ… เสียง "กระซิบจากปลั๊กไฟ" เมื่อเธอเอาหูแนบผนัง กลับได้ยินเสียงเด็กพูดคำว่า… "เธอฝังฉัน… แต่ฉันฝันถึงเธอทุกคืน…"' },
+        ]
+      },
+      // === SCENE 24: BAD ENDING 3 - มืออีกข้าง ===
+      // 🎭 MULTIPLE ENDINGS: ฉากจบที่ 3 - แสดง ending screen ทันทีเมื่อถึงฉากนี้
+      {
+        novelId,
+        episodeId,
+        sceneOrder: 24,
+        nodeId: 'scene_bad_ending_3',
         title: 'มืออีกข้าง',
-        description: 'การเพิกเฉยไม่ได้ช่วยอะไร สิ่งลี้ลับได้เข้ามาอยู่ในตัวเธอเรียบร้อยแล้ว',
-        endingId: 'bad_ending_3',
-        imageUrl: '/images/background/badend1.png'
-      }
-    },
-    // === SCENE 25: ติดตั้งกล้อง ===
-    {
-      novelId,
-      episodeId,
-      sceneOrder: 25,
-      nodeId: 'scene_setup_camera_1',
-      title: 'ติดตั้งกล้อง',
-      background: { type: 'image', value: '/images/background/home.png', isOfficialMedia: true, fitMode: 'cover' },
-      sceneTransitionOut: { type: 'fade', durationSeconds: 0.8 }, // เปลี่ยนไป badend1.png
-      textContents: [
-        { instanceId: 'narration_setup_camera', type: 'narration', content: 'นิราซื้อกล้องวงจรปิดแบบมีอินฟราเรดมาติดไว้ หันตรงไปยังตู้เย็นกับพื้น เธอออกไปนอนโรงแรมเล็ก ๆ ในตัวเมือง พร้อมโน้ตบุ๊กเพื่อดูฟุตเทจแบบเรียลไทม์' },
-        { instanceId: 'narration_camera_shake', type: 'narration', content: 'ตีสองสิบห้า — จู่ ๆ กล้องเริ่มสั่น ในภาพปรากฏ "ร่างดำซีดสูงเกินคน" ปีนออกจากช่องแคบ ๆ ใต้ตู้เย็น แม้ตู้เย็นไม่ขยับเลยสักนิด' },
-        { instanceId: 'narration_faceless', type: 'narration', content: 'มัน ทะลุผ่าน อย่างไร้แรงต้าน มันยืนนิ่ง…แล้ว "หันหน้ามาทางกล้องโดยตรง" ใบหน้าขาวซีดไม่มีลูกตา แต่กลับมี "ปาก" อยู่ตรงกลางหน้าผาก ปากนั้น… ยิ้ม' },
-      ]
-    },
-    // === SCENE 26: BAD ENDING 4 - ถึงตาเธอ ===
-    // 🎭 MULTIPLE ENDINGS: ฉากจบที่ 4 - แสดง ending screen ทันทีเมื่อถึงฉากนี้
-    {
-      novelId,
-      episodeId,
-      sceneOrder: 26,
-      nodeId: 'scene_bad_ending_4',
-      title: 'ถึงตาเธอ',
-      background: { type: 'image', value: '/images/background/badend1.png', isOfficialMedia: true, fitMode: 'cover' },
-      sceneTransitionOut: { type: 'fade', durationSeconds: 1.0 }, // Ending scene สำหรับ dramatic effect
-      textContents: [
-        { instanceId: 'narration_camera_destroyed', type: 'narration', content: 'นิรากลับบ้านในวันรุ่งขึ้น กล้องถูกบิดหักพังลง หน้าประตูบ้านมีโน้ตเขียนด้วยลายมือเด็ก: "ออกไปได้แล้ว… ถึงตาเธอลงมาหาฉันบ้าง"' },
-      ],
-      ending: {
-        endingType: 'BAD',
+        background: { type: 'image', value: '/images/background/badend1.png', isOfficialMedia: true, fitMode: 'cover' },
+        sceneTransitionOut: { type: 'fade', durationSeconds: 1.0 }, // Ending scene สำหรับ dramatic effect
+        textContents: [
+          { instanceId: 'narration_sleepwalk', type: 'narration', content: 'นิราเริ่มละเมอ เธอลุกขึ้นกลางดึก เดินมาที่ห้องครัว และ… แกะตะปูออกทีละตัว… ทั้งที่หลับตาอยู่' },
+          { instanceId: 'narration_other_hand', type: 'narration', content: 'กล้องวงจรปิดที่เธอลืมไว้ในมุมห้องจับภาพได้ชัดเจน ว่า "มือที่เปิดไม้แผ่นสุดท้าย" ไม่ใช่มือเธอคนเดียว… มี "อีกมือ" ที่ผิวซีดขาว…จับตะปูอีกด้าน พร้อมกัน' },
+        ],
+        ending: {
+          endingType: 'BAD',
+          title: 'มืออีกข้าง',
+          description: 'การเพิกเฉยไม่ได้ช่วยอะไร สิ่งลี้ลับได้เข้ามาอยู่ในตัวเธอเรียบร้อยแล้ว',
+          endingId: 'bad_ending_3',
+          imageUrl: '/images/background/badend1.png'
+        }
+      },
+      // === SCENE 25: ติดตั้งกล้อง ===
+      {
+        novelId,
+        episodeId,
+        sceneOrder: 25,
+        nodeId: 'scene_setup_camera_1',
+        title: 'ติดตั้งกล้อง',
+        background: { type: 'image', value: '/images/background/home.png', isOfficialMedia: true, fitMode: 'cover' },
+        sceneTransitionOut: { type: 'fade', durationSeconds: 0.8 }, // เปลี่ยนไป badend1.png
+        textContents: [
+          { instanceId: 'narration_setup_camera', type: 'narration', content: 'นิราซื้อกล้องวงจรปิดแบบมีอินฟราเรดมาติดไว้ หันตรงไปยังตู้เย็นกับพื้น เธอออกไปนอนโรงแรมเล็ก ๆ ในตัวเมือง พร้อมโน้ตบุ๊กเพื่อดูฟุตเทจแบบเรียลไทม์' },
+          { instanceId: 'narration_camera_shake', type: 'narration', content: 'ตีสองสิบห้า — จู่ ๆ กล้องเริ่มสั่น ในภาพปรากฏ "ร่างดำซีดสูงเกินคน" ปีนออกจากช่องแคบ ๆ ใต้ตู้เย็น แม้ตู้เย็นไม่ขยับเลยสักนิด' },
+          { instanceId: 'narration_faceless', type: 'narration', content: 'มัน ทะลุผ่าน อย่างไร้แรงต้าน มันยืนนิ่ง…แล้ว "หันหน้ามาทางกล้องโดยตรง" ใบหน้าขาวซีดไม่มีลูกตา แต่กลับมี "ปาก" อยู่ตรงกลางหน้าผาก ปากนั้น… ยิ้ม' },
+        ]
+      },
+      // === SCENE 26: BAD ENDING 4 - ถึงตาเธอ ===
+      // 🎭 MULTIPLE ENDINGS: ฉากจบที่ 4 - แสดง ending screen ทันทีเมื่อถึงฉากนี้
+      {
+        novelId,
+        episodeId,
+        sceneOrder: 26,
+        nodeId: 'scene_bad_ending_4',
         title: 'ถึงตาเธอ',
-        description: 'การพยายามสังเกตการณ์จากระยะไกลไม่ได้ผล สิ่งลี้ลับสามารถเข้าถึงตัวนิราได้อยู่ดี',
-        endingId: 'bad_ending_4',
-        imageUrl: '/images/background/badend1.png'
-      }
-    },
-    // === SCENE 27: ทำลายล้าง ===
-    {
-      novelId,
-      episodeId,
-      sceneOrder: 27,
-      nodeId: 'scene_destroy_door_1',
-      title: 'ทำลายล้าง',
-      background: { type: 'image', value: '/images/background/home.png', isOfficialMedia: true, fitMode: 'cover' },
-      sceneTransitionOut: { type: 'fade', durationSeconds: 0.8 }, // เปลี่ยนไป badend1.png
-      textContents: [
-        { instanceId: 'narration_destroy_plan', type: 'narration', content: 'นิราตัดสินใจว่า จะไม่ทนอีกต่อไป เธอรู้จักเพื่อนเก่าที่เป็นช่างโยธา เขาช่วยเอาวัตถุระเบิดแรงต่ำมาฝังไว้ใต้พื้นห้อง เธอเตือนเพื่อนว่า "อย่ามองเข้าไปข้างในเด็ดขาด"' },
-        { instanceId: 'narration_explosion', type: 'narration', content: 'เวลา 05:03 น. นิรากดสวิตช์จุดระเบิดในระยะไกล ตูม! เสียงดังสะท้อนทั่วหมู่บ้าน ไฟไหม้ลุกลามเฉพาะ "บริเวณห้องครัว"' },
-        { instanceId: 'narration_shadow', type: 'narration', content: 'เธอเห็นเงาดำ ๆ พุ่งขึ้นไปในเปลวเพลิง เหมือนกำลังดิ้น…และ "หัวเราะ"' },
-      ]
-    },
-    // === SCENE 28: TRUE ENDING - รอยยิ้มสุดท้าย ===
-    // 🎭 MULTIPLE ENDINGS: ฉากจบที่ 5 (TRUE ENDING) - แสดง ending screen ทันทีเมื่อถึงฉากนี้
-    {
-      novelId,
-      episodeId,
-      sceneOrder: 28,
-      nodeId: 'scene_bad_ending_5',
-      title: 'รอยยิ้มสุดท้าย',
-      background: { type: 'image', value: '/images/background/badend1.png', isOfficialMedia: true, fitMode: 'cover' },
-      sceneTransitionOut: { type: 'fade', durationSeconds: 1.2 }, // TRUE ending ดราม่าสุด
-      textContents: [
-        { instanceId: 'narration_no_basement', type: 'narration', content: 'เจ้าหน้าที่ดับเพลิงพบว่า ใต้บ้านไม่มีทางเดิน ไม่มีห้องใต้ดิน ไม่มีอุโมงค์ใด ๆ ทั้งสิ้น "มันแค่ดินตัน ๆ… ไม่มีช่องเลยครับ"' },
-        { instanceId: 'narration_camera_reveal', type: 'narration', content: 'แต่…ในภาพจากกล้องเพื่อนช่าง ก่อนระเบิดจะลง 3 วินาที มีเด็กหญิงตัวเล็ก ๆ เดินขึ้นจากช่องพื้น หันหน้ามา… แล้วยิ้มให้กล้อง…' },
-      ],
-      ending: {
-        endingType: 'TRUE',
+        background: { type: 'image', value: '/images/background/badend1.png', isOfficialMedia: true, fitMode: 'cover' },
+        sceneTransitionOut: { type: 'fade', durationSeconds: 1.0 }, // Ending scene สำหรับ dramatic effect
+        textContents: [
+          { instanceId: 'narration_camera_destroyed', type: 'narration', content: 'นิรากลับบ้านในวันรุ่งขึ้น กล้องถูกบิดหักพังลง หน้าประตูบ้านมีโน้ตเขียนด้วยลายมือเด็ก: "ออกไปได้แล้ว… ถึงตาเธอลงมาหาฉันบ้าง"' },
+        ],
+        ending: {
+          endingType: 'BAD',
+          title: 'ถึงตาเธอ',
+          description: 'การพยายามสังเกตการณ์จากระยะไกลไม่ได้ผล สิ่งลี้ลับสามารถเข้าถึงตัวนิราได้อยู่ดี',
+          endingId: 'bad_ending_4',
+          imageUrl: '/images/background/badend1.png'
+        }
+      },
+      // === SCENE 27: ทำลายล้าง ===
+      {
+        novelId,
+        episodeId,
+        sceneOrder: 27,
+        nodeId: 'scene_destroy_door_1',
+        title: 'ทำลายล้าง',
+        background: { type: 'image', value: '/images/background/home.png', isOfficialMedia: true, fitMode: 'cover' },
+        sceneTransitionOut: { type: 'fade', durationSeconds: 0.8 }, // เปลี่ยนไป badend1.png
+        textContents: [
+          { instanceId: 'narration_destroy_plan', type: 'narration', content: 'นิราตัดสินใจว่า จะไม่ทนอีกต่อไป เธอรู้จักเพื่อนเก่าที่เป็นช่างโยธา เขาช่วยเอาวัตถุระเบิดแรงต่ำมาฝังไว้ใต้พื้นห้อง เธอเตือนเพื่อนว่า "อย่ามองเข้าไปข้างในเด็ดขาด"' },
+          { instanceId: 'narration_explosion', type: 'narration', content: 'เวลา 05:03 น. นิรากดสวิตช์จุดระเบิดในระยะไกล ตูม! เสียงดังสะท้อนทั่วหมู่บ้าน ไฟไหม้ลุกลามเฉพาะ "บริเวณห้องครัว"' },
+          { instanceId: 'narration_shadow', type: 'narration', content: 'เธอเห็นเงาดำ ๆ พุ่งขึ้นไปในเปลวเพลิง เหมือนกำลังดิ้น…และ "หัวเราะ"' },
+        ]
+      },
+      // === SCENE 28: TRUE ENDING - รอยยิ้มสุดท้าย ===
+      // 🎭 MULTIPLE ENDINGS: ฉากจบที่ 5 (TRUE ENDING) - แสดง ending screen ทันทีเมื่อถึงฉากนี้
+      {
+        novelId,
+        episodeId,
+        sceneOrder: 28,
+        nodeId: 'scene_bad_ending_5',
         title: 'รอยยิ้มสุดท้าย',
-        description: 'การทำลายสถานที่ได้ปลดปล่อยวิญญาณเด็กสาว และรอยยิ้มสุดท้ายของเธอคือการขอบคุณที่ช่วยให้เธอเป็นอิสระจากคำสาปนี้',
-        endingId: 'true_ending',
-        imageUrl: '/images/background/badend1.png'
-      }
-    },
-    // === SCENE 29: จบบทที่ 1 (สำหรับ multiple endings) ===
-    // 🎭 MULTIPLE ENDINGS: ฉากจบที่ 6 (NORMAL ENDING) - แสดง ending screen ทันทีเมื่อถึงฉากนี้
-    {
-      novelId,
-      episodeId,
-      sceneOrder: 29,
-      nodeId: 'scene_end_of_prologue',
-      title: 'จะเกิดอะไรขึ้นต่อไป...',
-      background: { type: 'image', value: '/images/background/main.png', isOfficialMedia: true, fitMode: 'cover' },
-      sceneTransitionOut: { type: 'fade', durationSeconds: 1.0 }, // Ending scene สำหรับ dramatic effect
-      textContents: [
-        {
-          instanceId: 'ending_message',
-          type: 'narration',
-          content: 'เรื่องราวในบทแรกจบลงเพียงเท่านี้... การตัดสินใจของคุณจะนำไปสู่อะไร โปรดติดตามตอนต่อไป',
-        },
-      ],
-      ending: {
-        endingType: 'NORMAL',
-        title: 'จบบทที่ 1',
-        description: 'จบตอนแรกของเรื่อง The Whisper of 999 โปรดติดตามตอนต่อไป',
-        endingId: 'prologue_end',
-        imageUrl: '/images/background/main.png'
-      }
-    }
-  ];
+        background: { type: 'image', value: '/images/background/badend1.png', isOfficialMedia: true, fitMode: 'cover' },
+        sceneTransitionOut: { type: 'fade', durationSeconds: 1.2 }, // TRUE ending ดราม่าสุด
+        textContents: [
+          { instanceId: 'narration_no_basement', type: 'narration', content: 'เจ้าหน้าที่ดับเพลิงพบว่า ใต้บ้านไม่มีทางเดิน ไม่มีห้องใต้ดิน ไม่มีอุโมงค์ใด ๆ ทั้งสิ้น "มันแค่ดินตัน ๆ… ไม่มีช่องเลยครับ"' },
+          { instanceId: 'narration_camera_reveal', type: 'narration', content: 'แต่…ในภาพจากกล้องเพื่อนช่าง ก่อนระเบิดจะลง 3 วินาที มีเด็กหญิงตัวเล็ก ๆ เดินขึ้นจากช่องพื้น หันหน้ามา… แล้วยิ้มให้กล้อง…' },
+        ],
+        ending: {
+          endingType: 'TRUE',
+          title: 'รอยยิ้มสุดท้าย',
+          description: 'การทำลายสถานที่ได้ปลดปล่อยวิญญาณเด็กสาว และรอยยิ้มสุดท้ายของเธอคือการขอบคุณที่ช่วยให้เธอเป็นอิสระจากคำสาปนี้',
+          endingId: 'true_ending',
+          imageUrl: '/images/background/badend1.png'
+        }
+      },
+      // === SCENE 29: จบบทที่ 1 (สำหรับ multiple endings) ===
+      // 🎭 MULTIPLE ENDINGS: ฉากจบที่ 6 (NORMAL ENDING) - แสดง ending screen ทันทีเมื่อถึงฉากนี้
+      {
+        novelId,
+        episodeId,
+        sceneOrder: 29,
+        nodeId: 'scene_end_of_prologue',
+        title: 'จะเกิดอะไรขึ้นต่อไป...',
+        background: { type: 'image', value: '/images/background/main.png', isOfficialMedia: true, fitMode: 'cover' },
+        sceneTransitionOut: { type: 'fade', durationSeconds: 1.0 }, // Ending scene สำหรับ dramatic effect
+        textContents: [
+          {
+            instanceId: 'ending_message',
+            type: 'narration',
+            content: 'เรื่องราวในบทแรกจบลงเพียงเท่านี้... การตัดสินใจของคุณจะนำไปสู่อะไร โปรดติดตามตอนต่อไป',
+          },
+        ],
+        ending: {
+          endingType: 'NORMAL',
+          title: 'จบบทที่ 1',
+          description: 'จบตอนแรกของเรื่อง The Whisper of 999 โปรดติดตามตอนต่อไป',
+          endingId: 'prologue_end',
+          imageUrl: '/images/background/main.png'
+        }
+      }
+    ];
 
   // สร้าง scenes ทั้งหมดก่อน
   console.log(`🎬 กำลังสร้าง ${scenes.length} scenes สำหรับ Episode 1...`);
@@ -1387,13 +1093,8 @@
         order: 0
       }
     },
-<<<<<<< HEAD
-
-    // Scene Nodes
-=======
     
     // === TIER 1: Scene Chain ===
->>>>>>> fe3ef66d
     {
       nodeId: nodeIdMapping['scene_arrival'],
       nodeType: StoryMapNodeType.SCENE_NODE,
@@ -1484,13 +1185,8 @@
         order: 0
       }
     },
-<<<<<<< HEAD
-
-    // Choice Node - การตัดสินใจแรก
-=======
     
     // === TIER 6: First Decision Point ===
->>>>>>> fe3ef66d
     {
       nodeId: nodeIdMapping['choice_first_decision'],
       nodeType: StoryMapNodeType.CHOICE_NODE,
@@ -1517,14 +1213,9 @@
         order: 0
       }
     },
-<<<<<<< HEAD
-
-    // Branch paths from first choice
-=======
     
     // === TIER 7: Branch Paths ===
     // Path A: Explore
->>>>>>> fe3ef66d
     {
       nodeId: nodeIdMapping['scene_explore_downstairs_1'],
       nodeType: StoryMapNodeType.SCENE_NODE,
@@ -1608,13 +1299,8 @@
         order: 0
       }
     },
-<<<<<<< HEAD
-
-    // Choice Node - การตัดสินใจกับเทป
-=======
     
     // === TIER 10: Tape Decision ===
->>>>>>> fe3ef66d
     {
       nodeId: nodeIdMapping['choice_tape_decision'],
       nodeType: StoryMapNodeType.CHOICE_NODE,
@@ -1641,13 +1327,8 @@
         order: 0
       }
     },
-<<<<<<< HEAD
-
-    // Ending Nodes
-=======
     
     // === Multiple Endings ===
->>>>>>> fe3ef66d
     {
       nodeId: nodeIdMapping['ending_bad_1'],
       nodeType: StoryMapNodeType.ENDING_NODE,
@@ -1809,13 +1490,8 @@
         strokeWidth: 2
       }
     },
-<<<<<<< HEAD
-
-    // จากทางเลือกแรก
-=======
     
     // === จากทางเลือกแรก (First Decision Branches) ===
->>>>>>> fe3ef66d
     {
       edgeId: uuidv4(),
       sourceNodeId: nodeIdMapping['choice_first_decision'],
@@ -1876,13 +1552,8 @@
         }
       }
     },
-<<<<<<< HEAD
-
-    // เส้นทางสำรวจ
-=======
     
     // === เส้นทางสำรวจ (Exploration Path) ===
->>>>>>> fe3ef66d
     {
       edgeId: uuidv4(),
       sourceNodeId: nodeIdMapping['scene_explore_downstairs_1'],
@@ -1926,13 +1597,8 @@
         animated: true
       }
     },
-<<<<<<< HEAD
-
-    // จากทางเลือกเทป
-=======
     
     // === จากทางเลือกเทป (Tape Decision Branches) ===
->>>>>>> fe3ef66d
     {
       edgeId: uuidv4(),
       sourceNodeId: nodeIdMapping['choice_tape_decision'],
@@ -2050,16 +1716,11 @@
 
   const savedStoryMap = await storyMap.save();
   console.log(`✅ สร้าง StoryMap สำเร็จ: ${savedStoryMap._id} (${savedStoryMap.nodes.length} nodes, ${savedStoryMap.edges.length} edges)`);
-<<<<<<< HEAD
-
-  return savedStoryMap;
-=======
   
   return {
     storyMap: savedStoryMap,
     nodeIdMapping
   };
->>>>>>> fe3ef66d
 };
 
 export const createWhisper999Novel = async (authorId: mongoose.Types.ObjectId) => {
