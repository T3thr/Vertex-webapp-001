--- conflicted
+++ resolved
@@ -1,76 +1,6 @@
-/**
- * Creates a debounced function that delays invoking the provided function
- * until after the specified wait time has elapsed since the last time it was invoked.
- * 
- * @param func The function to debounce
- * @param wait The number of milliseconds to delay
- * @returns A debounced version of the function with a flush method
- */
-export function debounce<T extends (...args: any[]) => any>(
-  func: T,
-  wait: number
-): {
-  (...args: Parameters<T>): void;
-  flush: () => void;
-  cancel: () => void;
-} {
-  let timeout: ReturnType<typeof setTimeout> | null = null;
-  let lastArgs: Parameters<T> | null = null;
+import { type ClassValue, clsx } from "clsx"
+import { twMerge } from "tailwind-merge"
 
-<<<<<<< HEAD
-  const debouncedFunction = (...args: Parameters<T>): void => {
-    lastArgs = args;
-    
-    if (timeout) {
-      clearTimeout(timeout);
-    }
-
-    timeout = setTimeout(() => {
-      if (lastArgs) {
-        func(...lastArgs);
-      }
-      timeout = null;
-      lastArgs = null;
-    }, wait);
-  };
-
-  debouncedFunction.flush = () => {
-    if (timeout && lastArgs) {
-      clearTimeout(timeout);
-      func(...lastArgs);
-      timeout = null;
-      lastArgs = null;
-    }
-  };
-
-  debouncedFunction.cancel = () => {
-    if (timeout) {
-      clearTimeout(timeout);
-      timeout = null;
-      lastArgs = null;
-    }
-  };
-
-  return debouncedFunction;
-}
-
-/**
- * Creates a debounced callback function, similar to the useDebouncedCallback hook from use-debounce
- * 
- * @param callback The function to debounce
- * @param delay The number of milliseconds to delay
- * @returns A debounced version of the callback
- */
-export function useDebouncedCallback<T extends (...args: any[]) => any>(
-  callback: T,
-  delay: number
-): {
-  (...args: Parameters<T>): void;
-  flush: () => void;
-  cancel: () => void;
-} {
-  return debounce(callback, delay);
-=======
 export function cn(...inputs: ClassValue[]) {
   return twMerge(clsx(inputs))
 }
@@ -98,5 +28,4 @@
  */
 export function createNovelUrl(slug: string): string {
   return `/novels/${encodeSlug(slug)}`
->>>>>>> fe3ef66d
 }