// src/components/layouts/NavBar.tsx
"use client";

import {
<<<<<<< HEAD
  LogOut,
  Menu,
  Search,
  User,
  X,
  BookOpen as IconBookOpen, // เปลี่ยนชื่อเพื่อหลีกเลี่ยงการชนกับ ThemeContext
  Home,
  Grid,
  Layout, // สำหรับ Dashboard
=======
  Bookmark,
  // Laptop, // ไม่ได้ใช้ในโค้ดที่แสดง
  ChevronDown,
  Coins,
  Grid, // เปลี่ยนชื่อเพื่อหลีกเลี่ยงการชนกับ ThemeContext
  Home,
  BookOpen as IconBookOpen,
  Layout,
  LogOut,
  Menu,
  MessageSquare, // สำหรับกระทู้
  Moon,
  Search, // สำหรับ Dashboard
>>>>>>> 56638616
  Settings,
  Sun,
  User,
  X,
} from "lucide-react"; // ตรวจสอบว่า Laptop icon จำเป็นหรือไม่
import Link from "next/link";
import { usePathname } from "next/navigation";
import React, { useEffect, useRef, useState, useCallback, useMemo, JSX } from "react";
import { motion, AnimatePresence } from "framer-motion";
import AuthModal from "./AuthModal";
import { useAuth } from "@/context/AuthContext";
import { useTheme, ResolvedTheme } from "@/context/ThemeContext";
import Image from "next/image";
import SearchBar from "./SearchBar";
import { SessionUser as AppSessionUser } from "@/app/api/auth/[...nextauth]/options";

// Interface สำหรับ UserAvatarProps (คงเดิม)
interface UserAvatarProps {
  user: AppSessionUser | null;
  size?: "sm" | "md" | "lg";
  className?: string;
}

const UserAvatar = React.memo(({ user, size = "md", className = "" }: UserAvatarProps) => {
  const avatarUrl = user?.profile?.avatarUrl;
  const displayName = user?.profile?.displayName || user?.name || user?.username;
  const sizeClasses = { sm: "w-7 h-7", md: "w-8 h-8", lg: "w-10 h-10" };
  const fontClasses = { sm: "text-xs", md: "text-sm", lg: "text-base" };

  if (avatarUrl && (avatarUrl.startsWith("http") || avatarUrl.startsWith("/") || avatarUrl.startsWith("data:image"))) {
    return (
      <div className={`${sizeClasses[size]} ${className} rounded-full overflow-hidden shadow-sm relative bg-muted`}> {/* เพิ่ม bg-muted เป็น fallback */}
        <Image
          src={avatarUrl}
          alt={displayName ? `${displayName}'s avatar` : "User avatar"}
          fill
          className="object-cover"
          priority={size === "md" || size === "lg"}
          referrerPolicy="no-referrer"
          sizes="(max-width: 768px) 28px, 32px" // ปรับ sizes ให้เหมาะสม
        />
      </div>
    );
  }
  return (
    <div
      className={`${sizeClasses[size]} ${className} rounded-full bg-muted flex items-center justify-center text-muted-foreground font-medium overflow-hidden shadow-sm`}
      aria-label={displayName || "User avatar"}
    >
      {displayName ? (
        <span className={fontClasses[size]}>{displayName.charAt(0).toUpperCase()}</span>
      ) : (
        <User size={parseInt(sizeClasses[size].replace(/[^\d]/g, "")) * 0.6} />
      )}
    </div>
  );
});
UserAvatar.displayName = "UserAvatar";

interface NavBarProps {
  logoText?: string;
  initialUser?: AppSessionUser | null;
}

export default function NavBar({ logoText = "DIVWY", initialUser }: NavBarProps) {
  const { user: authContextUser, status: authStatus, signOut } = useAuth();
  const {
    theme: currentThemeChoice,
    resolvedTheme,
    setTheme,
    themes: availableThemes,
    mounted: themeMounted,
  } = useTheme();

  const pathname = usePathname();
  const [isMenuOpen, setIsMenuOpen] = useState(false);
  const [isDropdownOpen, setIsDropdownOpen] = useState(false);
  const [isScrolled, setIsScrolled] = useState(false);
  const [isSearchOpen, setIsSearchOpen] = useState(false);
  const [isMobileSearchOpen, setIsMobileSearchOpen] = useState(false);
  const [isAuthModalOpen, setIsAuthModalOpen] = useState(false);
  const [coinBalance, setCoinBalance] = useState<number>(0);
  const [isLoadingCoins, setIsLoadingCoins] = useState(false);
  const [isHydrated, setIsHydrated] = useState(false);

  const dropdownRef = useRef<HTMLDivElement>(null);
  const searchRef = useRef<HTMLDivElement>(null);
  const mobileMenuRef = useRef<HTMLDivElement>(null);

  // Complete flickering elimination: Always prioritize showing user data when available
  const userDisplay = useMemo(() => {
    // CRITICAL: If we have initialUser from server, ALWAYS use it first to prevent flickering
    // This ensures the profile shows immediately on page load/refresh
    if (initialUser) {
      // If we also have authContextUser and it's authenticated, prefer that (most up-to-date)
      if (authContextUser && authStatus === 'authenticated') {
        return authContextUser;
      }
      // Otherwise, use initialUser to prevent any login button flash
      return initialUser;
    }
    
    // Only if no initialUser, then check authContextUser
    if (authContextUser && authStatus === 'authenticated') {
      return authContextUser;
    }
    
    // Only show null (login button) if we're certain there's no user
    // and we're not in a loading state
    if (authStatus === 'unauthenticated' && isHydrated) {
      return null;
    }
    
    // During loading, return null but we'll handle this in the render logic
    return null;
  }, [authContextUser, initialUser, isHydrated, authStatus]);

  // Track hydration state to prevent flickering
  useEffect(() => {
    // Immediate hydration for better UX, but still prevent mismatch
    setIsHydrated(true);
  }, []);

  const isReadPage = pathname?.startsWith('/read/') || false;

  const handleScroll = useCallback(() => {
    if (isReadPage) {
      setIsScrolled(false);
      return;
    }
    setIsScrolled(window.scrollY > 20);
  }, [isReadPage]);

  useEffect(() => {
    handleScroll(); // Set initial state
    window.addEventListener("scroll", handleScroll);
    return () => window.removeEventListener("scroll", handleScroll);
  }, [handleScroll]);

  // ฟังก์ชันสำหรับดึงข้อมูลเหรียญ
  const fetchCoinBalance = async () => {
    if (!userDisplay && !initialUser) return;
    
    setIsLoadingCoins(true);
    try {
      const response = await fetch('/api/user/gamification');
      const data = await response.json();
      
      if (data.success) {
        setCoinBalance(data.data.coinBalance || 0);
      }
    } catch (error) {
      console.error('Error fetching coin balance:', error);
    } finally {
      setIsLoadingCoins(false);
    }
  };

  // ดึงข้อมูลเหรียญเมื่อมีผู้ใช้ล็อกอิน
  useEffect(() => {
    if (userDisplay || initialUser) {
      fetchCoinBalance();
    }
  }, [userDisplay, initialUser]);

  useEffect(() => {
    const handleClickOutside = (event: MouseEvent) => {
      if (dropdownRef.current && !dropdownRef.current.contains(event.target as Node)) setIsDropdownOpen(false);
      if (searchRef.current && !searchRef.current.contains(event.target as Node) && isSearchOpen) setIsSearchOpen(false);
      if (mobileMenuRef.current && !mobileMenuRef.current.contains(event.target as Node) && isMenuOpen && !isMobileSearchOpen) {
          setIsMenuOpen(false);
      }
      // ไม่ต้องจัดการการคลิกนอก AuthModal ที่นี่ เพราะ AuthModal จะจัดการเอง
    };
    document.addEventListener("mousedown", handleClickOutside);
    return () => document.removeEventListener("mousedown", handleClickOutside);
  }, [isDropdownOpen, isSearchOpen, isMenuOpen, isMobileSearchOpen]);

  const toggleMenu = useCallback(() => setIsMenuOpen((prev) => !prev), []);
  const toggleDropdown = useCallback(() => setIsDropdownOpen((prev) => !prev), []);

  const toggleSearch = useCallback(() => {
    setIsSearchOpen((prev) => {
      if (!prev && isMenuOpen) setIsMenuOpen(false);
      return !prev;
    });
  }, [isMenuOpen]);

  const toggleMobileSearch = useCallback(() => {
    setIsMobileSearchOpen((prev) => !prev);
  }, []);

  const openAuthModal = useCallback(() => {
    console.log("🔵 [NavBar] openAuthModal called");
    setIsAuthModalOpen(true);
    if (isMenuOpen) setIsMenuOpen(false); // ปิดเมนูมือถือถ้าเปิดอยู่
    if (isDropdownOpen) setIsDropdownOpen(false); // ปิด dropdown ผู้ใช้ถ้าเปิดอยู่
  }, [isMenuOpen, isDropdownOpen]);

  const closeAuthModal = useCallback(() => {
    console.log("🔵 [NavBar] closeAuthModal called");
    setIsAuthModalOpen(false);
  }, []);


  const handleSignOut = useCallback(async () => {
    setIsDropdownOpen(false); // ปิด dropdown ก่อน
    await signOut();
    // ไม่ต้อง redirect ที่นี่ ปล่อยให้ AuthContext หรือ NextAuth จัดการ
  }, [signOut]);

  const cycleThemeInDropdown = useCallback(() => {
    if (!themeMounted || !availableThemes.length) return;
    const currentIndex = availableThemes.findIndex(t => t.name === currentThemeChoice);
    const nextThemeName = availableThemes[(currentIndex + 1) % availableThemes.length].name;
    setTheme(nextThemeName);
    setIsDropdownOpen(false);
  }, [currentThemeChoice, setTheme, availableThemes, themeMounted]);

  const navLinks = useMemo(
    () => [
      { href: "/", label: "หน้าหลัก", icon: <Home size={18} /> },
      { href: "/search/novels", label: "หมวดหมู่", icon: <Grid size={18} /> },
<<<<<<< HEAD
      { href: "/novels", label: "คลังนิยาย", icon: <IconBookOpen size={18} /> },
=======
      { href: "/board", label: "กระทู้", icon: <MessageSquare size={18} /> },
      { href: "/dashboard", label: "งานเขียนของฉัน", icon: <Layout size={18} /> },
>>>>>>> 56638616
    ],
    []
  );

  const userDropdownLinks = useMemo(
    () => [
      {
        href: `/u/${userDisplay?.username}`, // ใช้ username จาก AppSessionUser
        label: "โปรไฟล์ของฉัน",
        icon: <User size={16} />,
        condition: !!userDisplay?.username,
      },
      {
        href: userDisplay?.roles?.includes("Writer") ? `/dashboard` : `/dashboard`,
        label: "แดชบอร์ด",
        icon: <Layout size={16} />,
        condition: !!userDisplay,
      },
      {
        href: "/me/bookmarks", // Path สำหรับ bookmarks
        label: "บุ๊คมาร์ค",
        icon: <Bookmark size={16} />,
        condition: !!userDisplay,
      },
      {
        href: `/settings`, // Path สำหรับ settings
        label: "การตั้งค่า",
        icon: <Settings size={16} />,
        condition: !!userDisplay,
      },
    ],
    [userDisplay]
  );

  const AuthSection = () => {
    // ZERO FLICKERING: If we have any user data (server or client), show profile immediately
    // Never show login button if there's any indication of a logged-in user
    if (!userDisplay) {
      // CRITICAL: If we have initialUser from server, this means user is logged in
      // Don't show login button even if userDisplay is temporarily null
      if (initialUser) {
        // Show user profile immediately using initialUser with full dropdown functionality
        return (
          <div className="relative" ref={dropdownRef}>
            <button
              onClick={toggleDropdown}
              className="flex items-center space-x-2 p-1 rounded-full hover:bg-muted/50 dark:hover:bg-muted/20 transition-colors"
              aria-expanded={isDropdownOpen}
              aria-label="เมนูผู้ใช้"
            >
              <UserAvatar user={initialUser} size="md" />
              <ChevronDown
                size={18}
                className={`text-muted-foreground transition-transform duration-200 ${
                  isDropdownOpen ? "rotate-180" : ""
                }`}
              />
            </button>
            <AnimatePresence>
              {isDropdownOpen && (
                <motion.div
                  initial={{ opacity: 0, y: 10, scale: 0.95 }}
                  animate={{ opacity: 1, y: 0, scale: 1 }}
                  exit={{ opacity: 0, y: 10, scale: 0.95 }}
                  transition={{ duration: 0.15, ease: "easeOut" }}
                  className="absolute right-0 mt-2 w-64 rounded-xl shadow-xl bg-popover border border-border text-popover-foreground z-50 overflow-hidden"
                >
                  <div className="p-3 border-b border-border">
                    <div className="font-semibold truncate">
                      {initialUser.profile?.displayName || initialUser.name || initialUser.username}
                    </div>
                    <div className="text-xs text-muted-foreground truncate">
                      {initialUser.email || `@${initialUser.username}`}
                    </div>
                    <div className="flex items-center gap-2 mt-2 text-sm text-amber-600 dark:text-amber-400">
                      <Coins size={16} />
                      <span className="font-medium">
                        {isLoadingCoins ? '...' : coinBalance.toLocaleString()} เหรียญ
                      </span>
                    </div>
                  </div>
                  <div className="py-1">
                    {userDropdownLinks.map(
                      (link) =>
                        link.condition && (
                          <Link
                            key={link.href}
                            href={link.href}
                            className="flex items-center px-4 py-2.5 text-sm hover:bg-muted/50 dark:hover:bg-muted/20 transition-colors w-full text-left"
                            onClick={() => setIsDropdownOpen(false)}
                          >
                            {React.cloneElement(link.icon, { className: "mr-2.5 text-muted-foreground" })}
                            {link.label}
                          </Link>
                        )
                    )}
                    {themeMounted && (
                      <button
                        onClick={cycleThemeInDropdown}
                        className="flex items-center w-full px-4 py-2.5 text-sm hover:bg-muted/50 dark:hover:bg-muted/20 transition-colors text-left"
                        aria-label={`เปลี่ยนธีม, ธีมปัจจุบัน: ${availableThemes.find(t => t.name === currentThemeChoice)?.label || currentThemeChoice}`}
                      >
                        {resolvedTheme === "dark" ? ( <Sun size={16} className="mr-2.5 text-muted-foreground" /> )
                         : resolvedTheme === "sepia" ? ( <Moon size={16} className="mr-2.5 text-muted-foreground" /> )
                         : ( <IconBookOpen size={16} className="mr-2.5 text-muted-foreground" /> )
                        }
                        <span>
                          เปลี่ยนธีม (
                          {availableThemes.find(t => t.name === currentThemeChoice)?.label || currentThemeChoice}
                          {currentThemeChoice === "system" && ` -> ${resolvedTheme === "dark" ? "มืด" : resolvedTheme === "sepia" ? "ซีเปีย" : "สว่าง"}`}
                          )
                        </span>
                      </button>
                    )}
                  </div>
                  <div className="border-t border-border p-1">
                    <button
                      onClick={handleSignOut}
                      className="flex items-center w-full px-3 py-2 text-sm text-destructive hover:bg-destructive/10 rounded-md transition-colors"
                    >
                      <LogOut size={16} className="mr-2.5" />
                      ออกจากระบบ
                    </button>
                  </div>
                </motion.div>
              )}
            </AnimatePresence>
          </div>
        );
      }
      
      // Only show login button if we're absolutely certain there's no user
      if (authStatus === 'unauthenticated' && isHydrated && !initialUser) {
        return (
          <motion.button
            onClick={openAuthModal}
            whileHover={{ scale: 1.05 }}
            whileTap={{ scale: 0.95 }}
            className="px-4 py-2 text-sm font-medium bg-primary text-primary-foreground rounded-full hover:bg-primary/90 transition-colors shadow-sm whitespace-nowrap cursor-pointer"
          >
            เข้าสู่ระบบ
          </motion.button>
        );
      }
      
      // During uncertain states, show nothing (invisible) rather than flickering
      return <div className="w-[120px] h-[40px]" />;
    }

    // หากมีข้อมูล `userDisplay` ให้แสดงผลส่วนของเมนูผู้ใช้ที่ล็อกอินแล้ว
    if (userDisplay) { // userDisplay คือ AppSessionUser | null
      return (
        <div className="relative" ref={dropdownRef}>
          <button
            onClick={toggleDropdown}
            className="flex items-center space-x-2 p-1 rounded-full hover:bg-muted/50 dark:hover:bg-muted/20 transition-colors" // ใช้สีจาก theme
            aria-expanded={isDropdownOpen}
            aria-label="เมนูผู้ใช้"
          >
            <UserAvatar user={userDisplay} size="md" />
            <ChevronDown
              size={18}
              className={`text-muted-foreground transition-transform duration-200 ${
                isDropdownOpen ? "rotate-180" : ""
              }`}
            />
          </button>
          <AnimatePresence>
            {isDropdownOpen && (
              <motion.div
                initial={{ opacity: 0, y: 10, scale: 0.95 }}
                animate={{ opacity: 1, y: 0, scale: 1 }}
                exit={{ opacity: 0, y: 10, scale: 0.95 }}
                transition={{ duration: 0.15, ease: "easeOut" }}
                className="absolute right-0 mt-2 w-64 rounded-xl shadow-xl bg-popover border border-border text-popover-foreground z-50 overflow-hidden" // ใช้สี popover
              >
                <div className="p-3 border-b border-border"> {/* ใช้ border-border */}
                  <div className="font-semibold truncate">
                    {userDisplay.profile?.displayName || userDisplay.name || userDisplay.username}
                  </div>
                  <div className="text-xs text-muted-foreground truncate">
                    {userDisplay.email || `@${userDisplay.username}`}
                  </div>
                  <div className="flex items-center gap-2 mt-2 text-sm text-amber-600 dark:text-amber-400">
                    <Coins size={16} />
                    <span className="font-medium">
                      {isLoadingCoins ? '...' : coinBalance.toLocaleString()} เหรียญ
                    </span>
                  </div>
                </div>
                <div className="py-1">
                  {userDropdownLinks.map(
                    (link) =>
                      link.condition && (
                        <Link
                          key={link.href}
                          href={link.href}
                          className="flex items-center px-4 py-2.5 text-sm hover:bg-muted/50 dark:hover:bg-muted/20 transition-colors w-full text-left" // ใช้สี text-popover-foreground จาก parent และ hover:bg-muted
                          onClick={() => setIsDropdownOpen(false)}
                        >
                          {React.cloneElement(link.icon, { className: "mr-2.5 text-muted-foreground" })}
                          {link.label}
                        </Link>
                      )
                  )}
                  {themeMounted && ( // Theme switcher section
                    <button
                      onClick={cycleThemeInDropdown}
                      className="flex items-center w-full px-4 py-2.5 text-sm hover:bg-muted/50 dark:hover:bg-muted/20 transition-colors text-left"
                      aria-label={`เปลี่ยนธีม, ธีมปัจจุบัน: ${availableThemes.find(t => t.name === currentThemeChoice)?.label || currentThemeChoice}`}
                    >
                      {/* Icons for theme, should use foreground/muted-foreground for consistency */}
                      {resolvedTheme === "dark" ? ( <Sun size={16} className="mr-2.5 text-muted-foreground" /> )
                       : resolvedTheme === "sepia" ? ( <Moon size={16} className="mr-2.5 text-muted-foreground" /> ) // สมมติว่ามีไอคอน Moon สำหรับ Sepia
                       : ( <IconBookOpen size={16} className="mr-2.5 text-muted-foreground" /> ) // ใช้ BookOpen สำหรับ light หรือ default
                      }
                      <span>
                        เปลี่ยนธีม (
                        {availableThemes.find(t => t.name === currentThemeChoice)?.label || currentThemeChoice}
                        {currentThemeChoice === "system" && ` -> ${resolvedTheme === "dark" ? "มืด" : resolvedTheme === "sepia" ? "ซีเปีย" : "สว่าง"}`}
                        )
                      </span>
                    </button>
                  )}
                </div>
                <div className="border-t border-border p-1"> {/* ใช้ border-border */}
                  <button
                    onClick={handleSignOut}
                    className="flex items-center w-full px-3 py-2 text-sm text-destructive hover:bg-destructive/10 rounded-md transition-colors" // ใช้สี destructive
                  >
                    <LogOut size={16} className="mr-2.5" />
                    ออกจากระบบ
                  </button>
                </div>
              </motion.div>
            )}
          </AnimatePresence>
        </div>
      );
    }
    return null; // กรณี authStatus อื่นๆ หรือ userDisplay ไม่มีค่า
  };

  // NavBar header styling
  // ลบ navBarDynamicClasses ออก เพราะ AuthModal จะจัดการ backdrop ของตัวเอง
  const navBarBaseClasses = `${!isReadPage ? 'sticky' : ''} top-0 z-30 w-full transition-all duration-300 border-b`; // ลด z-index ของ NavBar ลงเล็กน้อย
  const navBarScrollClasses = isScrolled
      ? "bg-background/80 shadow-md backdrop-blur-md border-border" // เพิ่มเส้น border ชัดเจนขึ้น (ลบ /30)
      : "bg-background border-border"; // เพิ่มเส้น border ให้แสดงตลอดเวลา

  return (
    <>
      <header className={`${navBarBaseClasses} ${navBarScrollClasses}`}>
        <div className="max-w-[96rem] mx-auto px-4 sm:px-6 lg:px-8"> {/* Container หลัก */}
          <div className="flex items-center justify-between h-16"> {/* Flex container สำหรับ items ใน navbar */}
            {/* Logo Section */}
            <div className="flex items-center">
              <Link href="/" className="flex items-center space-x-2" aria-label="หน้าหลัก DivWy">
                {/* SVG Logo with primary color */}
                <svg width="32" height="32" viewBox="0 0 100 100" className="text-primary" fill="currentColor" xmlns="http://www.w3.org/2000/svg">
                  <path d="M50 10L10 30L10 70L50 90L90 70L90 30L50 10ZM20 35L20 65L50 80L80 65L80 35L50 20L20 35Z" stroke="currentColor" strokeWidth="5" strokeLinejoin="round" />
                  <path d="M50 45L20 60L50 75L80 60L50 45Z" fillOpacity="0.5" />
                </svg>
                <span className="text-xl font-bold bg-gradient-to-r from-primary via-purple-500 to-pink-500 bg-clip-text text-transparent">
                  {logoText}
                </span>
              </Link>
            </div>

            {/* Desktop Navigation Links */}
            <nav className="hidden md:flex items-center space-x-1 lg:space-x-2" aria-label="เมนูหลัก">
              {navLinks.map((link) => (
                <Link
                  key={link.href}
                  href={link.href}
                  className={`flex items-center space-x-1.5 px-3 py-2 rounded-md text-sm font-medium transition-colors
                    ${pathname === link.href
                      ? "bg-primary/10 text-primary" // Active link: primary color
                      : "text-foreground hover:bg-muted hover:text-primary" // Default & Hover: foreground/muted/primary color
                    }`}
                >
                  {React.cloneElement(link.icon, { "aria-hidden": true })}
                  <span>{link.label}</span>
                </Link>
              ))}
            </nav>

            {/* Right Section: Search, Auth, Mobile Menu Toggle */}
            <div className="flex items-center space-x-2 sm:space-x-3">

              {/* Desktop Search */}
              <div className="hidden md:block relative" ref={searchRef}>
                <button
                  onClick={toggleSearch}
                  className="p-2 rounded-full hover:bg-muted transition-colors" // Hover: muted color
                  aria-label="ค้นหา"
                  aria-expanded={isSearchOpen}
                >
                  <Search size={20} className="text-foreground" />
                </button>
                <AnimatePresence>
                  {isSearchOpen && (
                    <motion.div
                      initial={{ opacity: 0, width: 0, x: 50 }}
                      animate={{ opacity: 1, width: 320, x: 0 }}
                      exit={{ opacity: 0, width: 0, x: 50 }}
                      transition={{ duration: 0.25, ease: "easeInOut" }}
                      className="absolute right-0 mt-2 origin-top-right z-50 bg-card border border-border shadow-lg rounded-md" // SearchBar container
                    >
                      <SearchBar onClose={() => setIsSearchOpen(false)} />
                    </motion.div>
                  )}
                </AnimatePresence>
              </div>

              {/* Authentication Section (Login/User Menu) */}
              <AuthSection />

              {/* Mobile Menu Toggle */}
              <div className="md:hidden">
                  <button
                    className="p-2 rounded-full hover:bg-muted transition-colors" // Hover: muted color
                    onClick={toggleMenu}
                    aria-label={isMenuOpen ? "ปิดเมนู" : "เปิดเมนู"}
                    aria-expanded={isMenuOpen}
                    aria-controls="mobile-menu-content"
                  >
                    {isMenuOpen ? <X size={24} className="text-foreground"/> : <Menu size={24} className="text-foreground"/>}
                  </button>
              </div>
            </div>
          </div>

          {/* Mobile Menu Content */}
          <AnimatePresence>
            {isMenuOpen && (
              <motion.div
                id="mobile-menu-content"
                ref={mobileMenuRef}
                initial={{ opacity: 0, height: 0 }}
                animate={{ opacity: 1, height: "auto" }}
                exit={{ opacity: 0, height: 0 }}
                transition={{ duration: 0.25, ease: "easeInOut" }}
                className="md:hidden border-t border-border bg-background" // Mobile menu background
              >
                <nav className="px-2 pt-2 pb-3 space-y-1" aria-label="เมนูมือถือ">
                  {navLinks.map((link) => (
                    <Link
                      key={`mobile-${link.href}`}
                      href={link.href}
                      className={`flex items-center space-x-2 px-3 py-2.5 rounded-md text-base font-medium transition-colors
                        ${pathname === link.href
                          ? "bg-muted text-primary" // Active mobile link
                          : "text-foreground hover:bg-muted hover:text-primary" // Default mobile link
                        }`}
                      onClick={() => setIsMenuOpen(false)}
                    >
                      {React.cloneElement(link.icon, { "aria-hidden": true })}
                      <span>{link.label}</span>
                    </Link>
                  ))}
                  <button // Mobile search toggle
                    onClick={toggleMobileSearch}
                    className="flex items-center space-x-2 px-3 py-2.5 rounded-md text-base font-medium text-foreground hover:bg-muted hover:text-primary transition-colors w-full text-left"
                    aria-expanded={isMobileSearchOpen}
                    aria-controls="mobile-search-bar-container"
                  >
                    <Search size={18} aria-hidden="true" />
                    <span>ค้นหา</span>
                  </button>
                  {isMobileSearchOpen && (
                    <motion.div
                      id="mobile-search-bar-container"
                      initial={{ opacity: 0, y: -10 }}
                      animate={{ opacity: 1, y: 0 }}
                      exit={{ opacity: 0, y: -10 }}
                      transition={{duration: 0.2}}
                      className="px-3 py-2 bg-background" // Mobile search bar container background
                    >
                      <SearchBar onClose={() => setIsMobileSearchOpen(false)} />
                    </motion.div>
                  )}
                </nav>
              </motion.div>
            )}
          </AnimatePresence>
        </div>
      </header>
      {/* AuthModal จะถูก render ที่นี่ แต่จะใช้ fixed positioning เพื่อแสดงผลเต็มจอ */}
      {/* isOpen และ onClose จะถูกส่งมาจาก state ของ NavBar */}
      <AuthModal isOpen={isAuthModalOpen} onClose={closeAuthModal} />
    </>
  );
}<|MERGE_RESOLUTION|>--- conflicted
+++ resolved
@@ -2,31 +2,18 @@
 "use client";
 
 import {
-<<<<<<< HEAD
-  LogOut,
-  Menu,
-  Search,
-  User,
-  X,
-  BookOpen as IconBookOpen, // เปลี่ยนชื่อเพื่อหลีกเลี่ยงการชนกับ ThemeContext
-  Home,
-  Grid,
-  Layout, // สำหรับ Dashboard
-=======
   Bookmark,
   // Laptop, // ไม่ได้ใช้ในโค้ดที่แสดง
   ChevronDown,
-  Coins,
   Grid, // เปลี่ยนชื่อเพื่อหลีกเลี่ยงการชนกับ ThemeContext
   Home,
   BookOpen as IconBookOpen,
   Layout,
   LogOut,
   Menu,
-  MessageSquare, // สำหรับกระทู้
+  MessageCircle,
   Moon,
   Search, // สำหรับ Dashboard
->>>>>>> 56638616
   Settings,
   Sun,
   User,
@@ -250,12 +237,8 @@
     () => [
       { href: "/", label: "หน้าหลัก", icon: <Home size={18} /> },
       { href: "/search/novels", label: "หมวดหมู่", icon: <Grid size={18} /> },
-<<<<<<< HEAD
       { href: "/novels", label: "คลังนิยาย", icon: <IconBookOpen size={18} /> },
-=======
-      { href: "/board", label: "กระทู้", icon: <MessageSquare size={18} /> },
-      { href: "/dashboard", label: "งานเขียนของฉัน", icon: <Layout size={18} /> },
->>>>>>> 56638616
+      { href: "/board", label: "กระทู้", icon: <MessageCircle size={18} /> },
     ],
     []
   );
